# Devito: Fast Finite Difference Computation from Symbolic Specification

![Build Status](https://travis-ci.org/devitocodes/devito.svg?branch=master)
![Code Coverage](https://codecov.io/gh/devitocodes/devito/branch/master/graph/badge.svg)

[Devito](http://www.devitoproject.org) is a software to
implement optimised finite difference (FD) computation from
high-level symbolic problem definitions. Starting from symbolic
equations defined in [SymPy](http://www.sympy.org/en/index.html),
Devito employs automated code generation and just-in-time (JIT)
compilation to execute FD kernels on multiple computer platforms.

## Get in touch

If you're using Devito, we would like to hear from you. Whether you
are facing issues or just trying it out, join the
[conversation](https://opesci-slackin.now.sh).

## Quickstart

<<<<<<< HEAD
The recommended way to install Devito is with
[Docker](https://www.docker.com/) and
[docker-compose](https://docs.docker.com/compose/):
=======
The recommended way to install Devito uses the Conda package manager
for installation of the necessary software dependencies. Please
install either [Anaconda](https://www.continuum.io/downloads) or
[Miniconda](https://conda.io/miniconda.html) using the instructions
provided at the download links. You will need the Python 3 version.

To install Devito, including examples, tests and tutorial notebooks,
follow these simple passes:

```sh
git clone https://github.com/devitocodes/devito.git
cd devito
conda env create -f environment.yml
source activate devito
pip install -e .
```

Alternatively, you can also install and run Devito via
[Docker](https://www.docker.com/):
>>>>>>> 75b40093

```sh
# get the code
git clone https://github.com/devitocodes/devito.git
cd devito

# run the tests
docker-compose run devito /tests

# start a jupyter notebook server on port 8888
docker-compose up devito

# start a bash shell with devito
docker-compose run devito /bin/bash
```

The first docker-compose command you run will be slow as the container
image is built. Subsequent calls to docker-compose will be much
quicker.

Alternatively you can use the Conda package manager for installation of
the necessary software dependencies. Please install either
[Anaconda](https://www.continuum.io/downloads) or
[Miniconda](https://conda.io/miniconda.html) using the instructions
provided at the download links. You will need the Python 3.6 version.

To install Devito, including examples, tests and tutorial notebooks,
follow these simple passes:

```sh
git clone https://github.com/opesci/devito.git
cd devito
conda env create -f environment.yml
source activate devito
pip install -e .
```

## Examples

At the core of the Devito API are the so-called `Operator` objects, which
allow the creation and execution of efficient FD kernels from SymPy
expressions. Examples of how to define operators are provided:

* A set of introductory notebook tutorials introducing the basic
  features of Devito operators can be found under
  `examples/cfd`. These tutorials cover a range of well-known examples
  from Computational Fluid Dynamics (CFD) and are based on the excellent
  introductory blog ["CFD Python:12 steps to
  Navier-Stokes"](http://lorenabarba.com/blog/cfd-python-12-steps-to-navier-stokes/)
  by the Lorena A. Barba group. To run these, simply go into the tutorial
  directory and run `jupyter notebook`.
* A set of tutorial notebooks for seismic inversion examples is available in
  `examples/seismic/tutorials`.
* A set of tutorial notebooks concerning the Devito compiler can be found in
  `examples/compiler`.
* Devito with MPI can be explored in `examples/mpi`.
* Example implementations of acoustic forward, adjoint, gradient and born
  operators for use in full-waveform inversion (FWI) methods can be found in
  `examples/seismic/acoustic`.
* An advanced example of a Tilted Transverse Isotropy forward operator
  for use in FWI can be found in `examples/seismic/tti`.
* A benchmark script for the acoustic and TTI forward operators can be
  found in `benchmarks/user/benchmark.py`.


## Compilation

Devito's JIT compiler engine supports multiple backends, with provided
presets for the most common compiler toolchains. By default, Devito
will use the default GNU compiler `g++`, but other toolchains may be
selected by setting the `DEVITO_ARCH` environment variable to one of
the following values:
 * `gcc` or `gnu` - Standard GNU compiler toolchain
 * `clang` or `osx` - Mac OSX compiler toolchain via `clang`
 * `intel` or `icpc` - Intel compiler toolchain via `icpc`

Thread parallel execution via OpenMP can also be enabled by setting
`DEVITO_OPENMP=1`.

For the full list of available environment variables and their
possible values, simply run:

```py
from devito import print_defaults
print_defaults()
```

Or with Docker, run:

```sh
docker-compose run devito /print-defaults
```

## Performance optimizations

Devito supports two classes of performance optimizations:
 * Flop-count optimizations - They aim to reduce the operation count of an FD
   kernel. These include, for example, code motion, factorization, and
   detection of cross-stencil redundancies. The flop-count optimizations
   are performed by routines built on top of SymPy, implemented in the
   Devito Symbolic Engine (DSE), a sub-module of Devito.
 * Loop optimizations - Examples include SIMD vectorization and parallelism
   (via code annotations) and loop blocking. These are performed by the Devito
   Loop Engine (DLE), another sub-module of Devito.

Further, [YASK](https://github.com/intel/yask) is being integrated as a Devito
backend, for optimized execution on Intel architectures.

Devito supports automatic auto-tuning of block sizes when loop blocking is
enabled. Enabling auto-tuning is simple: it can be done by passing the special
flag `autotune=True` to an `Operator`. Auto-tuning parameters can be set
through the special environment variable `DEVITO_AUTOTUNING`.

For more information on how to drive Devito for maximum run-time performance,
see [here](benchmarks/user/README.md) or ask the developers on the Slack
channel linked above.<|MERGE_RESOLUTION|>--- conflicted
+++ resolved
@@ -18,31 +18,10 @@
 
 ## Quickstart
 
-<<<<<<< HEAD
+
 The recommended way to install Devito is with
 [Docker](https://www.docker.com/) and
 [docker-compose](https://docs.docker.com/compose/):
-=======
-The recommended way to install Devito uses the Conda package manager
-for installation of the necessary software dependencies. Please
-install either [Anaconda](https://www.continuum.io/downloads) or
-[Miniconda](https://conda.io/miniconda.html) using the instructions
-provided at the download links. You will need the Python 3 version.
-
-To install Devito, including examples, tests and tutorial notebooks,
-follow these simple passes:
-
-```sh
-git clone https://github.com/devitocodes/devito.git
-cd devito
-conda env create -f environment.yml
-source activate devito
-pip install -e .
-```
-
-Alternatively, you can also install and run Devito via
-[Docker](https://www.docker.com/):
->>>>>>> 75b40093
 
 ```sh
 # get the code
@@ -64,22 +43,21 @@
 quicker.
 
 Alternatively you can use the Conda package manager for installation of
-the necessary software dependencies. Please install either
-[Anaconda](https://www.continuum.io/downloads) or
+the necessary software dependencies. Please
+install either [Anaconda](https://www.continuum.io/downloads) or
 [Miniconda](https://conda.io/miniconda.html) using the instructions
-provided at the download links. You will need the Python 3.6 version.
+provided at the download links. You will need the Python 3 version.
 
 To install Devito, including examples, tests and tutorial notebooks,
 follow these simple passes:
 
 ```sh
-git clone https://github.com/opesci/devito.git
+git clone https://github.com/devitocodes/devito.git
 cd devito
 conda env create -f environment.yml
 source activate devito
 pip install -e .
 ```
-
 ## Examples
 
 At the core of the Devito API are the so-called `Operator` objects, which
