from sympy import Eq, solve, symbols

<<<<<<< HEAD
from devito.dimension import t
from devito.interfaces import Backward, DenseData, Forward, TimeData
=======
from devito.dimension import t, time
from devito.interfaces import DenseData, TimeData
>>>>>>> e99d2ea9
from devito.operator import *
from devito.stencilkernel import StencilKernel
from examples.source_type import SourceLike


def ForwardOperator(model, u, src, rec, damp, data, time_order=2, spc_order=6,
                    save=False, u_ini=None, legacy=True, **kwargs):
    """
    Constructor method for the forward modelling operator in an acoustic media

    :param model: IGrid() object containing the physical parameters
    :param source: None or IShot() (not currently supported properly)
    :param damp: Dampening coeeficents for the ABCs
    :param data: IShot() object containing the acquisition geometry and field data
    :param: time_order: Time discretization order
    :param: spc_order: Space discretization order
    :param save : Saving flag, True saves all time steps, False only the three
    :param: u_ini : wavefield at the three first time step for non-zero initial condition
     required for the time marching scheme
    """
<<<<<<< HEAD
    def __init__(self, model, src, damp, data, time_order=2, spc_order=6,
                 save=False, u_ini=None, **kwargs):
        nt, nrec = data.shape
        nt, nsrc = src.shape
        s, h = symbols('s h')
        u = TimeData(name="u", shape=model.get_shape_comp(), time_dim=nt,
                     time_order=2, space_order=spc_order, save=save,
                     dtype=damp.dtype, taxis=Forward)
        if u_ini is not None:
            u.data[0:3, :] = u_ini[:]
        m = DenseData(name="m", shape=model.get_shape_comp(), dtype=damp.dtype)
        m.data[:] = model.padm()
        u.pad_time = save
        # Derive stencil from symbolic equation
        if time_order == 2:
            laplacian = u.laplace
            biharmonic = 0
            # PDE for information
            # eqn = m * u.dt2 - laplacian + damp * u.dt
            dt = model.get_critical_dt()
        else:
            laplacian = u.laplace
            biharmonic = u.laplace2(1/m)
            # PDE for information
            # eqn = m * u.dt2 - laplacian - s**2 / 12 * biharmonic + damp * u.dt
            dt = 1.73 * model.get_critical_dt()
=======
    nt = data.shape[0]
    s, h = symbols('s h')
    m = DenseData(name="m", shape=model.get_shape_comp(), dtype=damp.dtype)
    m.data[:] = model.padm()
    # Derive stencil from symbolic equation
    if time_order == 2:
        laplacian = u.laplace
        biharmonic = 0
        # PDE for information
        # eqn = m * u.dt2 - laplacian + damp * u.dt
        dt = model.get_critical_dt()
    else:
        laplacian = u.laplace
        biharmonic = u.laplace2(1/m)
        # PDE for information
        # eqn = m * u.dt2 - laplacian - s**2 / 12 * biharmonic + damp * u.dt
        dt = 1.73 * model.get_critical_dt()
>>>>>>> e99d2ea9

    # Create the stencil by hand instead of calling numpy solve for speed purposes
    # Simple linear solve of a u(t+dt) + b u(t) + c u(t-dt) = L for u(t+dt)
    stencil = 1 / (2 * m + s * damp) * (
        4 * m * u + (s * damp - 2 * m) * u.backward +
        2 * s**2 * (laplacian + s**2 / 12 * biharmonic))
    # Add substitutions for spacing (temporal and spatial)
    subs = {s: dt, h: model.get_spacing()}

    if legacy:
        kwargs.pop('dle', None)

        op = Operator(nt, m.shape, stencils=Eq(u.forward, stencil), subs=subs,
                      spc_border=max(spc_order / 2, 2), time_order=2, forward=True,
                      dtype=m.dtype, **kwargs)

        # Insert source and receiver terms post-hoc
        op.input_params += [src, src.coordinates, rec, rec.coordinates]
        op.output_params += [rec]
        op.propagator.time_loop_stencils_a = src.add(m, u) + rec.read(u)
        op.propagator.add_devito_param(src)
        op.propagator.add_devito_param(src.coordinates)
        op.propagator.add_devito_param(rec)
        op.propagator.add_devito_param(rec.coordinates)

    else:
        dse = kwargs.get('dse', 'advanced')
        dle = kwargs.get('dle', 'advanced')
        compiler = kwargs.get('compiler', None)

        # Create stencil expressions for operator, source and receivers
        eqn = Eq(u.forward, stencil)
        src_add = src.point2grid(u, m, u_t=t, p_t=time)
        rec_read = Eq(rec, rec.grid2point(u))
        stencils = [eqn] + src_add + [rec_read]

        # TODO: The following time-index hackery is a legacy hangover
        # from the Operator/Propagator structure and is used here for
        # backward compatibiliy. We need re-examine this apporach carefully!

        # Shift time indices so that LHS writes into t only,
        # eg. u[t+2] = u[t+1] + u[t]  -> u[t] = u[t-1] + u[t-2]
        stencils = [e.subs(t, t + solve(e.lhs.args[0], t)[0])
                    if isinstance(e.lhs, TimeData) else e
                    for e in stencils]
        # Apply time substitutions as per legacy approach
        time_subs = {t + 2: t + 1, t: t + 2, t - 2: t, t - 1: t + 1, t + 1: t}
        subs.update(time_subs)

        op = StencilKernel(stencils=stencils, subs=subs, dse=dse, dle=dle,
                           compiler=compiler)

    return op


class AdjointOperator(Operator):
    """
    Class to setup the adjoint modelling operator in an acoustic media

    :param model: IGrid() object containing the physical parameters
    :param src: None ot IShot() (not currently supported properly)
    :param damp: Dampening coeeficents for the ABCs
    :param data: IShot() object containing the acquisition geometry and field data
    :param: recin : receiver data for the adjoint source
    :param: time_order: Time discretization order
    :param: spc_order: Space discretization order
    """
    def __init__(self, model, damp, data, src, recin,
                 time_order=2, spc_order=6, **kwargs):
        nt, nrec = data.shape
        s, h = symbols('s h')
        v = TimeData(name="v", shape=model.get_shape_comp(), time_dim=nt,
                     time_order=2, space_order=spc_order,
                     save=False, dtype=damp.dtype, taxis=Backward)
        m = DenseData(name="m", shape=model.get_shape_comp(), dtype=damp.dtype)
        m.data[:] = model.padm()
        v.pad_time = False
        # Derive stencil from symbolic equation
        if time_order == 2:
            laplacian = v.laplace
            biharmonic = 0
            # PDE for information
            # eqn = m * v.dt2 - laplacian - damp * v.dt
            dt = model.get_critical_dt()
        else:
            laplacian = v.laplace
            biharmonic = v.laplace2(1/m)
            # PDE for information
            # eqn = m * v.dt2 - laplacian - s**2 / 12 * biharmonic + damp * v.dt
            dt = 1.73 * model.get_critical_dt()

        # Create the stencil by hand instead of calling numpy solve for speed purposes
        # Simple linear solve of a v(t+dt) + b u(t) + c v(t-dt) = L for v(t-dt)
        stencil = 1 / (2 * m + s * damp) * \
            (4 * m * v + (s * damp - 2 * m) *
             v.forward + 2 * s**2 * (laplacian + s ** 2 / 12.0 * biharmonic))

        # Add substitutions for spacing (temporal and spatial)
        subs = {s: dt, h: model.get_spacing()}
        # Source and receiver initialization
        srca = SourceLike(name="srca", npoint=src.traces.shape[1],
                          nt=nt, dt=dt, h=model.get_spacing(),
                          coordinates=src.receiver_coords,
                          ndim=len(damp.shape), dtype=damp.dtype, nbpml=model.nbpml)
        rec = SourceLike(name="rec", npoint=nrec, nt=nt, dt=dt, h=model.get_spacing(),
                         coordinates=data.receiver_coords, ndim=len(damp.shape),
                         dtype=damp.dtype, nbpml=model.nbpml)
        rec.data[:] = recin[:]

        super(AdjointOperator, self).__init__(nt, m.shape,
                                              stencils=Eq(v.backward, stencil),
                                              subs=subs,
                                              spc_border=max(spc_order / 2, 2),
                                              time_order=2,
                                              forward=False,
                                              dtype=m.dtype,
                                              **kwargs)

        # Insert source and receiver terms post-hoc
        self.input_params += [srca, srca.coordinates, rec, rec.coordinates]
        self.propagator.time_loop_stencils_a = rec.add(m, v) + srca.read(v)
        self.output_params = [srca]
        self.propagator.add_devito_param(srca)
        self.propagator.add_devito_param(srca.coordinates)
        self.propagator.add_devito_param(rec)
        self.propagator.add_devito_param(rec.coordinates)


class GradientOperator(Operator):
    """
    Class to setup the gradient operator in an acoustic media

    :param model: IGrid() object containing the physical parameters
    :param src: None ot IShot() (not currently supported properly)
    :param damp: Dampening coeeficents for the ABCs
    :param data: IShot() object containing the acquisition geometry and field data
    :param: recin : receiver data for the adjoint source
    :param: time_order: Time discretization order
    :param: spc_order: Space discretization order
    """
    def __init__(self, model, damp, data, recin, u, time_order=2, spc_order=6, **kwargs):
        nt, nrec = data.shape
        s, h = symbols('s h')
        v = TimeData(name="v", shape=model.get_shape_comp(), time_dim=nt,
                     time_order=2, space_order=spc_order,
                     save=False, dtype=damp.dtype, taxis=Backward)
        m = DenseData(name="m", shape=model.get_shape_comp(), dtype=damp.dtype)
        m.data[:] = model.padm()
        v.pad_time = False
        grad = DenseData(name="grad", shape=m.shape, dtype=m.dtype)

        # Derive stencil from symbolic equation
        if time_order == 2:
            laplacian = v.laplace
            biharmonic = 0
            # PDE for information
            # eqn = m * v.dt2 - laplacian - damp * v.dt
            dt = model.get_critical_dt()
            gradient_update = Eq(grad, grad - u.forward * v.dt2)
        else:
            laplacian = v.laplace
            biharmonic = v.laplace2(1/m)
            biharmonicu = - u.laplace2(1/(m**2))
            # PDE for information
            # eqn = m * v.dt2 - laplacian - s**2 / 12 * biharmonic + damp * v.dt
            dt = 1.73 * model.get_critical_dt()
            gradient_update = Eq(grad, grad -
                                 (u.dt2 -
                                  s ** 2 / 12.0 * biharmonicu) * v.backward)

        # Create the stencil by hand instead of calling numpy solve for speed purposes
        # Simple linear solve of a v(t+dt) + b u(t) + c v(t-dt) = L for v(t-dt)
        stencil = 1.0 / (2.0 * m + s * damp) * \
            (4.0 * m * v + (s * damp - 2.0 * m) *
             v.forward + 2.0 * s ** 2 * (laplacian + s**2 / 12.0 * biharmonic))

        # Add substitutions for spacing (temporal and spatial)
        subs = {s: dt, h: model.get_spacing()}
        # Add Gradient-specific updates. The dt2 is currently hacky
        #  as it has to match the cyclic indices
        stencils = [Eq(v.backward, stencil), gradient_update]
        # Receiver initialization
        rec = SourceLike(name="rec", npoint=nrec, nt=nt, dt=dt, h=model.get_spacing(),
                         coordinates=data.receiver_coords, ndim=len(damp.shape),
                         dtype=damp.dtype, nbpml=model.nbpml)
        rec.data[:] = recin
        super(GradientOperator, self).__init__(rec.nt-1, m.shape,
                                               stencils=stencils,
                                               subs=[subs, subs, {}],
                                               spc_border=max(spc_order, 2),
                                               time_order=2,
                                               forward=False,
                                               dtype=m.dtype,
                                               input_params=[m, v, damp, u, grad],
                                               **kwargs)
        # Insert receiver term post-hoc
        self.input_params += [rec, rec.coordinates]
        self.output_params = [grad]
        self.propagator.time_loop_stencils_b = rec.add(m, v, u_t=t + 1, p_t=t + 1)
        self.propagator.add_devito_param(rec)
        self.propagator.add_devito_param(rec.coordinates)


class BornOperator(Operator):
    """
    Class to setup the linearized modelling operator in an acoustic media

    :param model: IGrid() object containing the physical parameters
    :param src: None ot IShot() (not currently supported properly)
    :param damp: Dampening coeeficents for the ABCs
    :param data: IShot() object containing the acquisition geometry and field data
    :param: dmin : square slowness perturbation
    :param: recin : receiver data for the adjoint source
    :param: time_order: Time discretization order
    :param: spc_order: Space discretization order
    """
    def __init__(self, model, src, damp, data, dmin, time_order=2, spc_order=6, **kwargs):
        nt, nrec = data.shape
        nt, nsrc = src.shape
        u = TimeData(name="u", shape=model.get_shape_comp(), time_dim=nt,
                     time_order=2, space_order=spc_order,
                     save=False, dtype=damp.dtype, taxis=Forward)
        U = TimeData(name="U", shape=model.get_shape_comp(), time_dim=nt,
                     time_order=2, space_order=spc_order,
                     save=False, dtype=damp.dtype, taxis=Forward)
        m = DenseData(name="m", shape=model.get_shape_comp(), dtype=damp.dtype)
        m.data[:] = model.padm()

        dm = DenseData(name="dm", shape=model.get_shape_comp(), dtype=damp.dtype)
        dm.data[:] = model.pad(dmin)
        s, h = symbols('s h')

        # Derive stencils from symbolic equation
        if time_order == 2:
            laplacianu = u.laplace
            biharmonicu = 0
            laplacianU = U.laplace
            biharmonicU = 0
            dt = model.get_critical_dt()
        else:
            laplacianu = u.laplace
            biharmonicu = u.laplace2(1/m)
            laplacianU = U.laplace
            biharmonicU = U.laplace2(1/m)
            dt = 1.73 * model.get_critical_dt()
            # first_eqn = m * u.dt2 - u.laplace + damp * u.dt
            # second_eqn = m * U.dt2 - U.laplace - dm* u.dt2 + damp * U.dt

        stencil1 = 1.0 / (2.0 * m + s * damp) * \
            (4.0 * m * u + (s * damp - 2.0 * m) *
             u.backward + 2.0 * s ** 2 * (laplacianu + s**2 / 12 * biharmonicu))
        stencil2 = 1.0 / (2.0 * m + s * damp) * \
            (4.0 * m * u + (s * damp - 2.0 * m) *
             u.backward + 2.0 * s ** 2 * (laplacianU +
                                          s**2 / 12 * biharmonicU - dm * u.dt2))
        # Add substitutions for spacing (temporal and spatial)
        subs = {s: dt, h: model.get_spacing()}
        # Add Born-specific updates and resets
        stencils = [Eq(u.forward, stencil1), Eq(U.forward, stencil2)]

        rec = SourceLike(name="rec", npoint=nrec, nt=nt, dt=dt, h=model.get_spacing(),
                         coordinates=data.receiver_coords, ndim=len(damp.shape),
                         dtype=damp.dtype, nbpml=model.nbpml)
        source = SourceLike(name="src", npoint=nsrc, nt=nt, dt=dt, h=model.get_spacing(),
                            coordinates=src.receiver_coords, ndim=len(damp.shape),
                            dtype=damp.dtype, nbpml=model.nbpml)
        source.data[:] = src.traces[:]

        super(BornOperator, self).__init__(nt, m.shape,
                                           stencils=stencils,
                                           subs=[subs, subs],
                                           spc_border=max(spc_order, 2),
                                           time_order=2,
                                           forward=True,
                                           dtype=m.dtype,
                                           **kwargs)

        # Insert source and receiver terms post-hoc
        self.input_params += [dm, source, source.coordinates, rec, rec.coordinates, U]
        self.output_params = [rec]
        self.propagator.time_loop_stencils_b = source.add(m, u, u_t=t - 1, p_t=t - 1)
        self.propagator.time_loop_stencils_a = rec.read(U)
        self.propagator.add_devito_param(dm)
        self.propagator.add_devito_param(source)
        self.propagator.add_devito_param(source.coordinates)
        self.propagator.add_devito_param(rec)
        self.propagator.add_devito_param(rec.coordinates)
        self.propagator.add_devito_param(U)<|MERGE_RESOLUTION|>--- conflicted
+++ resolved
@@ -1,12 +1,7 @@
 from sympy import Eq, solve, symbols
 
-<<<<<<< HEAD
-from devito.dimension import t
-from devito.interfaces import Backward, DenseData, Forward, TimeData
-=======
 from devito.dimension import t, time
 from devito.interfaces import DenseData, TimeData
->>>>>>> e99d2ea9
 from devito.operator import *
 from devito.stencilkernel import StencilKernel
 from examples.source_type import SourceLike
@@ -27,34 +22,6 @@
     :param: u_ini : wavefield at the three first time step for non-zero initial condition
      required for the time marching scheme
     """
-<<<<<<< HEAD
-    def __init__(self, model, src, damp, data, time_order=2, spc_order=6,
-                 save=False, u_ini=None, **kwargs):
-        nt, nrec = data.shape
-        nt, nsrc = src.shape
-        s, h = symbols('s h')
-        u = TimeData(name="u", shape=model.get_shape_comp(), time_dim=nt,
-                     time_order=2, space_order=spc_order, save=save,
-                     dtype=damp.dtype, taxis=Forward)
-        if u_ini is not None:
-            u.data[0:3, :] = u_ini[:]
-        m = DenseData(name="m", shape=model.get_shape_comp(), dtype=damp.dtype)
-        m.data[:] = model.padm()
-        u.pad_time = save
-        # Derive stencil from symbolic equation
-        if time_order == 2:
-            laplacian = u.laplace
-            biharmonic = 0
-            # PDE for information
-            # eqn = m * u.dt2 - laplacian + damp * u.dt
-            dt = model.get_critical_dt()
-        else:
-            laplacian = u.laplace
-            biharmonic = u.laplace2(1/m)
-            # PDE for information
-            # eqn = m * u.dt2 - laplacian - s**2 / 12 * biharmonic + damp * u.dt
-            dt = 1.73 * model.get_critical_dt()
-=======
     nt = data.shape[0]
     s, h = symbols('s h')
     m = DenseData(name="m", shape=model.get_shape_comp(), dtype=damp.dtype)
@@ -72,7 +39,6 @@
         # PDE for information
         # eqn = m * u.dt2 - laplacian - s**2 / 12 * biharmonic + damp * u.dt
         dt = 1.73 * model.get_critical_dt()
->>>>>>> e99d2ea9
 
     # Create the stencil by hand instead of calling numpy solve for speed purposes
     # Simple linear solve of a u(t+dt) + b u(t) + c u(t-dt) = L for u(t+dt)
@@ -146,7 +112,7 @@
         s, h = symbols('s h')
         v = TimeData(name="v", shape=model.get_shape_comp(), time_dim=nt,
                      time_order=2, space_order=spc_order,
-                     save=False, dtype=damp.dtype, taxis=Backward)
+                     save=False, dtype=damp.dtype)
         m = DenseData(name="m", shape=model.get_shape_comp(), dtype=damp.dtype)
         m.data[:] = model.padm()
         v.pad_time = False
@@ -218,7 +184,7 @@
         s, h = symbols('s h')
         v = TimeData(name="v", shape=model.get_shape_comp(), time_dim=nt,
                      time_order=2, space_order=spc_order,
-                     save=False, dtype=damp.dtype, taxis=Backward)
+                     save=False, dtype=damp.dtype)
         m = DenseData(name="m", shape=model.get_shape_comp(), dtype=damp.dtype)
         m.data[:] = model.padm()
         v.pad_time = False
@@ -231,7 +197,7 @@
             # PDE for information
             # eqn = m * v.dt2 - laplacian - damp * v.dt
             dt = model.get_critical_dt()
-            gradient_update = Eq(grad, grad - u.forward * v.dt2)
+            gradient_update = Eq(grad, grad - u.dt2 * v.forward)
         else:
             laplacian = v.laplace
             biharmonic = v.laplace2(1/m)
@@ -241,7 +207,7 @@
             dt = 1.73 * model.get_critical_dt()
             gradient_update = Eq(grad, grad -
                                  (u.dt2 -
-                                  s ** 2 / 12.0 * biharmonicu) * v.backward)
+                                  s ** 2 / 12.0 * biharmonicu) * v.forward)
 
         # Create the stencil by hand instead of calling numpy solve for speed purposes
         # Simple linear solve of a v(t+dt) + b u(t) + c v(t-dt) = L for v(t-dt)
@@ -253,23 +219,24 @@
         subs = {s: dt, h: model.get_spacing()}
         # Add Gradient-specific updates. The dt2 is currently hacky
         #  as it has to match the cyclic indices
-        stencils = [Eq(v.backward, stencil), gradient_update]
+        stencils = [gradient_update, Eq(v.backward, stencil)]
+
         # Receiver initialization
         rec = SourceLike(name="rec", npoint=nrec, nt=nt, dt=dt, h=model.get_spacing(),
                          coordinates=data.receiver_coords, ndim=len(damp.shape),
                          dtype=damp.dtype, nbpml=model.nbpml)
         rec.data[:] = recin
-        super(GradientOperator, self).__init__(rec.nt-1, m.shape,
+        super(GradientOperator, self).__init__(rec.nt - 1, m.shape,
                                                stencils=stencils,
                                                subs=[subs, subs, {}],
                                                spc_border=max(spc_order, 2),
                                                time_order=2,
                                                forward=False,
                                                dtype=m.dtype,
-                                               input_params=[m, v, damp, u, grad],
+                                               input_params=[m, v, damp, u],
                                                **kwargs)
         # Insert receiver term post-hoc
-        self.input_params += [rec, rec.coordinates]
+        self.input_params += [grad, rec, rec.coordinates]
         self.output_params = [grad]
         self.propagator.time_loop_stencils_b = rec.add(m, v, u_t=t + 1, p_t=t + 1)
         self.propagator.add_devito_param(rec)
@@ -294,10 +261,10 @@
         nt, nsrc = src.shape
         u = TimeData(name="u", shape=model.get_shape_comp(), time_dim=nt,
                      time_order=2, space_order=spc_order,
-                     save=False, dtype=damp.dtype, taxis=Forward)
+                     save=False, dtype=damp.dtype)
         U = TimeData(name="U", shape=model.get_shape_comp(), time_dim=nt,
                      time_order=2, space_order=spc_order,
-                     save=False, dtype=damp.dtype, taxis=Forward)
+                     save=False, dtype=damp.dtype)
         m = DenseData(name="m", shape=model.get_shape_comp(), dtype=damp.dtype)
         m.data[:] = model.padm()
 
@@ -309,13 +276,13 @@
         if time_order == 2:
             laplacianu = u.laplace
             biharmonicu = 0
-            laplacianU = U.laplace
+            laplacianU = u.laplace
             biharmonicU = 0
             dt = model.get_critical_dt()
         else:
             laplacianu = u.laplace
-            biharmonicu = u.laplace2(1/m)
-            laplacianU = U.laplace
+            biharmonicu = U.laplace2(1/m)
+            laplacianU = u.laplace
             biharmonicU = U.laplace2(1/m)
             dt = 1.73 * model.get_critical_dt()
             # first_eqn = m * u.dt2 - u.laplace + damp * u.dt
