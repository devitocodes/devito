import numpy as np
import os

from devito import Grid, Function, Constant
from devito.logger import error


__all__ = ['Model', 'demo_model']


def demo_model(preset, **kwargs):
    """
    Utility function to create preset :class:`Model` objects for
    demonstration and testing purposes. The particular presets are ::

    * `constant-isotropic` : Constant velocity (1.5km/sec) isotropic model
    * `constant-tti` : Constant anisotropic model. Velocity is 1.5 km/sec and
                      Thomsen parameters are epsilon=.3, delta=.2, theta = .7rad
                      and phi=.35rad for 3D. 2d/3d is defined from the input shape
    * 'layers-isotropic': Simple two-layer model with velocities 1.5 km/s
                 and 2.5 km/s in the top and bottom layer respectively.
                 2d/3d is defined from the input shape
    * 'layers-tti': Simple two-layer TTI model with velocities 1.5 km/s
                    and 2.5 km/s in the top and bottom layer respectively.
                    Thomsen parameters in the top layer are 0 and in the lower layer
                    are epsilon=.3, delta=.2, theta = .5rad and phi=.1 rad for 3D.
                    2d/3d is defined from the input shape
    * 'circle-isotropic': Simple camembert model with velocities 1.5 km/s
                 and 2.5 km/s in a circle at the center. 2D only.
    * 'marmousi2d-isotropic': Loads the 2D Marmousi data set from the given
                    filepath. Requires the ``opesci/data`` repository
                    to be available on your machine.
    * 'marmousi2d-tti': Loads the 2D Marmousi data set from the given
                    filepath. Requires the ``opesci/data`` repository
                    to be available on your machine.
    * 'marmousi3d-tti': Loads the 2D Marmousi data set from the given
                    filepath. Requires the ``opesci/data`` repository
                    to be available on your machine.
    """
    if preset.lower() in ['constant-isotropic']:
        # A constant single-layer model in a 2D or 3D domain
        # with velocity 1.5km/s.
        shape = kwargs.pop('shape', (101, 101))
        spacing = kwargs.pop('spacing', tuple([10. for _ in shape]))
        origin = kwargs.pop('origin', tuple([0. for _ in shape]))
        nbpml = kwargs.pop('nbpml', 10)
        vp = kwargs.pop('vp', 1.5)

        return Model(vp=vp, origin=origin, shape=shape,
                     spacing=spacing, nbpml=nbpml, **kwargs)

    elif preset.lower() in ['constant-tti']:
        # A constant single-layer model in a 2D or 3D domain
        # with velocity 1.5km/s.
        shape = kwargs.pop('shape', (101, 101))
        spacing = kwargs.pop('spacing', tuple([10. for _ in shape]))
        origin = kwargs.pop('origin', tuple([0. for _ in shape]))
        nbpml = kwargs.pop('nbpml', 10)
        v = np.empty(shape, dtype=np.float32)
        v[:] = 1.5
        epsilon = .3*np.ones(shape)
        delta = .2*np.ones(shape)
        theta = .7*np.ones(shape)
        phi = None
        if len(shape) > 2:
            phi = .35*np.ones(shape)

        return Model(vp=v, origin=origin, shape=shape,
                     spacing=spacing, nbpml=nbpml,
                     epsilon=epsilon, delta=delta, theta=theta, phi=phi,
                     **kwargs)

    elif preset.lower() in ['layers-isotropic', 'twolayer-isotropic',
                            '2layer-isotropic']:
        # A two-layer model in a 2D or 3D domain with two different
        # velocities split across the height dimension:
        # By default, the top part of the domain has 1.5 km/s,
        # and the bottom part of the domain has 2.5 km/s.
        shape = kwargs.pop('shape', (101, 101))
        spacing = kwargs.pop('spacing', tuple([10. for _ in shape]))
        origin = kwargs.pop('origin', tuple([0. for _ in shape]))
        nbpml = kwargs.pop('nbpml', 10)
        ratio = kwargs.pop('ratio', 2)
        vp_top = kwargs.pop('vp_top', 1.5)
        vp_bottom = kwargs.pop('vp_bottom', 2.0)

        # Define a velocity profile in km/s
        v = np.empty(shape, dtype=np.float32)
        v[:] = vp_top  # Top velocity (background)
        v[..., int(shape[-1] / ratio):] = vp_bottom  # Bottom velocity

        return Model(vp=v, origin=origin, shape=shape,
                     spacing=spacing, nbpml=nbpml, **kwargs)

    elif preset.lower() in ['layers-tti', 'twolayer-tti', '2layer-tti']:
        # A two-layer model in a 2D or 3D domain with two different
        # velocities split across the height dimension:
        # By default, the top part of the domain has 1.5 km/s,
        # and the bottom part of the domain has 2.5 km/s.\
        shape = kwargs.pop('shape', (101, 101))
        spacing = kwargs.pop('spacing', tuple([10. for _ in shape]))
        origin = kwargs.pop('origin', tuple([0. for _ in shape]))
        nbpml = kwargs.pop('nbpml', 10)
        ratio = kwargs.pop('ratio', 2)
        vp_top = kwargs.pop('vp_top', 1.5)
        vp_bottom = kwargs.pop('vp_bottom', 2.5)

        # Define a velocity profile in km/s
        v = np.empty(shape, dtype=np.float32)
        v[:] = vp_top  # Top velocity (background)
        v[..., int(shape[-1] / ratio):] = vp_bottom  # Bottom velocity

        epsilon = .3*(v - 1.5)
        delta = .2*(v - 1.5)
        theta = .5*(v - 1.5)
        phi = None
        if len(shape) > 2:
            phi = .1*(v - 1.5)

        return Model(vp=v, origin=origin, shape=shape,
                     spacing=spacing, nbpml=nbpml,
                     epsilon=epsilon, delta=delta, theta=theta, phi=phi,
                     **kwargs)

    elif preset.lower() in ['circle-isotropic']:
        # A simple circle in a 2D domain with a background velocity.
        # By default, the circle velocity is 2.5 km/s,
        # and the background veloity is 3.0 km/s.
        shape = kwargs.pop('shape', (101, 101))
        spacing = kwargs.pop('spacing', tuple([10. for _ in shape]))
        origin = kwargs.pop('origin', tuple([0. for _ in shape]))
        nbpml = kwargs.pop('nbpml', 10)
        vp = kwargs.pop('vp', 3.0)
        vp_background = kwargs.pop('vp_background', 2.5)
        r = kwargs.pop('r', 15)

        # Only a 2D preset is available currently
        assert(len(shape) == 2)

        v = np.empty(shape, dtype=np.float32)
        v[:] = vp_background

        a, b = shape[0] / 2, shape[1] / 2
        y, x = np.ogrid[-a:shape[0]-a, -b:shape[1]-b]
        v[x*x + y*y <= r*r] = vp

        return Model(vp=v, origin=origin, shape=shape,
                     spacing=spacing, nbpml=nbpml)

    elif preset.lower() in ['marmousi-isotropic', 'marmousi2d-isotropic']:
        shape = (1601, 401)
        spacing = (7.5, 7.5)
        origin = (0., 0.)

        # Read 2D Marmousi model from opesc/data repo
        data_path = kwargs.get('data_path', None)
        if data_path is None:
            error("Path to opesci/data not found! Please specify with "
                  "'data_path=<path/to/opesci/data>'")
            raise ValueError("Path to model data unspecified")
        path = os.path.join(data_path, 'Simple2D/vp_marmousi_bi')
        v = np.fromfile(path, dtype='float32', sep="")
        v = v.reshape(shape)

        # Cut the model to make it slightly cheaper
        v = v[301:-300, :]

        return Model(vp=v, origin=origin, shape=v.shape,
                     spacing=spacing, nbpml=20)

    elif preset.lower() in ['marmousi-tti2d', 'marmousi2d-tti']:

        shape_full = (201, 201, 70)
        shape = (201, 70)
        spacing = (10., 10.)
        origin = (0., 0.)
        nbpml = kwargs.pop('nbpml', 20)

        # Read 2D Marmousi model from opesc/data repo
        data_path = kwargs.pop('data_path', None)
        if data_path is None:
            error("Path to opesci/data not found! Please specify with "
                  "'data_path=<path/to/opesci/data>'")
            raise ValueError("Path to model data unspecified")
        path = os.path.join(data_path, 'marmousi3D/vp_marmousi_bi')

        # velocity
        vp = 1e-3 * np.fromfile(os.path.join(data_path, 'marmousi3D/MarmousiVP.raw'),
                                dtype='float32', sep="")
        vp = vp.reshape(shape_full)
        vp = vp[101, :, :]
        # Epsilon, in % in file, resale between 0 and 1
        epsilon = np.fromfile(os.path.join(data_path, 'marmousi3D/MarmousiEps.raw'),
                              dtype='float32', sep="") * 1e-2
        epsilon = epsilon.reshape(shape_full)
        epsilon = epsilon[101, :, :]
        # Delta, in % in file, resale between 0 and 1
        delta = np.fromfile(os.path.join(data_path, 'marmousi3D/MarmousiDelta.raw'),
                            dtype='float32', sep="") * 1e-2
        delta = delta.reshape(shape_full)
        delta = delta[101, :, :]
        # Theta, in degrees in file, resale in radian
        theta = np.fromfile(os.path.join(data_path, 'marmousi3D/MarmousiTilt.raw'),
                            dtype='float32', sep="")
        theta = np.float32(np.pi / 180 * theta.reshape(shape_full))
        theta = theta[101, :, :]

        return Model(vp=vp, origin=origin, shape=shape,
                     spacing=spacing, nbpml=nbpml,
                     epsilon=epsilon, delta=delta, theta=theta,
                     **kwargs)

    elif preset.lower() in ['marmousi-tti3d', 'marmousi3d-tti']:

        shape = (201, 201, 70)
        spacing = (10., 10., 10.)
        origin = (0., 0., 0.)
        nbpml = kwargs.pop('nbpml', 20)

        # Read 2D Marmousi model from opesc/data repo
        data_path = kwargs.pop('data_path', None)
        if data_path is None:
            error("Path to opesci/data not found! Please specify with "
                  "'data_path=<path/to/opesci/data>'")
            raise ValueError("Path to model data unspecified")
        path = os.path.join(data_path, 'marmousi3D/vp_marmousi_bi')

        # Velcoity
        vp = 1e-3 * np.fromfile(os.path.join(data_path, 'marmousi3D/MarmousiVP.raw'),
                                dtype='float32', sep="")
        vp = vp.reshape(shape)
        # Epsilon, in % in file, resale between 0 and 1
        epsilon = np.fromfile(os.path.join(data_path, 'marmousi3D/MarmousiEps.raw'),
                              dtype='float32', sep="") * 1e-2
        epsilon = epsilon.reshape(shape)
        # Delta, in % in file, resale between 0 and 1
        delta = np.fromfile(os.path.join(data_path, 'marmousi3D/MarmousiDelta.raw'),
                            dtype='float32', sep="") * 1e-2
        delta = delta.reshape(shape)
        # Theta, in degrees in file, resale in radian
        theta = np.fromfile(os.path.join(data_path, 'marmousi3D/MarmousiTilt.raw'),
                            dtype='float32', sep="")
        theta = np.float32(np.pi / 180 * theta.reshape(shape))
        # Phi, in degrees in file, resale in radian
        phi = np.fromfile(os.path.join(data_path, 'marmousi3D/Azimuth.raw'),
                          dtype='float32', sep="")
        phi = np.float32(np.pi / 180 * phi.reshape(shape))

        return Model(vp=vp, origin=origin, shape=shape,
                     spacing=spacing, nbpml=nbpml,
                     epsilon=epsilon, delta=delta, theta=theta, phi=phi,
                     **kwargs)

    else:
        error('Unknown model preset name %s' % preset)


class Model(object):
    """The physical model used in seismic inversion processes.

    :param origin: Origin of the model in m as a tuple in (x,y,z) order
    :param spacing: Grid size in m as a Tuple in (x,y,z) order
    :param shape: Number of grid points size in (x,y,z) order
    :param vp: Velocity in km/s
    :param nbpml: The number of absorbing layers for boundary damping
    :param rho: Density in kg/cm^3 (rho=1 for water)
    :param epsilon: Thomsen epsilon parameter (0<epsilon<1)
    :param delta: Thomsen delta parameter (0<delta<1), delta<epsilon
    :param theta: Tilt angle in radian
    :param phi: Asymuth angle in radian

    The :class:`Model` provides two symbolic data objects for the
    creation of seismic wave propagation operators:

    :param m: The square slowness of the wave
    :param damp: The damping field for absorbing boundarycondition
    """
    def __init__(self, origin, spacing, shape, vp, nbpml=20, dtype=np.float32,
                 epsilon=None, delta=None, theta=None, phi=None):
        self.shape = shape
        self.nbpml = int(nbpml)

        shape_pml = np.array(shape) + 2 * self.nbpml
        # Physical extent is calculated per cell, so shape - 1
        extent = tuple(np.array(spacing) * (shape_pml - 1))
        self.grid = Grid(extent=extent, shape=shape_pml,
                         origin=origin, dtype=dtype)

        # Create square slowness of the wave as symbol `m`
        if isinstance(vp, np.ndarray):
            self.m = Function(name="m", grid=self.grid)
        else:
            self.m = Constant(name="m", value=1/vp**2)

        # Set model velocity, which will also set `m`
        self.vp = vp

<<<<<<< HEAD
=======
        # Create dampening field as symbol `damp`
        self.damp = Function(name="damp", grid=self.grid)
        damp_boundary(self.damp.data, self.nbpml, spacing=self.spacing)

>>>>>>> d5c35719
        # Additional parameter fields for TTI operators
        self.scale = 1.

        if epsilon is not None:
            if isinstance(epsilon, np.ndarray):
                self.epsilon = Function(name="epsilon", grid=self.grid)
                self.epsilon.data[:] = self.pad(1 + 2 * epsilon)
                # Maximum velocity is scale*max(vp) if epsilon > 0
                if np.max(self.epsilon.data) > 0:
                    self.scale = np.sqrt(np.max(self.epsilon.data))
            else:
                self.epsilon = 1 + 2 * epsilon
                self.scale = epsilon
        else:
            self.epsilon = 1

        if delta is not None:
            if isinstance(delta, np.ndarray):
                self.delta = Function(name="delta", grid=self.grid)
                self.delta.data[:] = self.pad(np.sqrt(1 + 2 * delta))
            else:
                self.delta = delta
        else:
            self.delta = 1

        if theta is not None:
            if isinstance(theta, np.ndarray):
                self.theta = Function(name="theta", grid=self.grid)
                self.theta.data[:] = self.pad(theta)
            else:
                self.theta = theta
        else:
            self.theta = 0

        if phi is not None:
            if isinstance(phi, np.ndarray):
                self.phi = Function(name="phi", grid=self.grid)
                self.phi.data[:] = self.pad(phi)
            else:
                self.phi = phi
        else:
            self.phi = 0

    @property
    def dim(self):
        """
        Spatial dimension of the problem and model domain.
        """
        return self.grid.dim

    @property
    def spacing(self):
        """
        Grid spacing for all fields in the physical model.
        """
        return self.grid.spacing

    @property
    def origin(self):
        """
        Coordinates of the origin of the physical model.
        """
        return self.grid.origin

    @property
    def dtype(self):
        """
        Data type for all assocaited data objects.
        """
        return self.grid.dtype

    @property
    def shape_domain(self):
        """Computational shape of the model domain, with PML layers"""
        return tuple(d + 2*self.nbpml for d in self.shape)

    @property
    def domain_size(self):
        """
        Physical size of the domain as determined by shape and spacing
        """
        return tuple((d-1) * s for d, s in zip(self.shape, self.spacing))

    @property
    def critical_dt(self):
        """Critical computational time step value from the CFL condition."""
        # For a fixed time order this number goes down as the space order increases.
        #
        # The CFL condtion is then given by
        # dt <= coeff * h / (max(velocity))
        coeff = 0.38 if len(self.shape) == 3 else 0.42
        return coeff * np.min(self.spacing) / (self.scale*np.max(self.vp))

    @property
    def vp(self):
        """:class:`numpy.ndarray` holding the model velocity in km/s.

        .. note::

        Updating the velocity field also updates the square slowness
        ``self.m``. However, only ``self.m`` should be used in seismic
        operators, since it is of type :class:`Function`.
        """
        return self._vp

    @vp.setter
    def vp(self, vp):
        """Set a new velocity model and update square slowness

        :param vp : new velocity in km/s
        """
        self._vp = vp

        # Update the square slowness according to new value
        if isinstance(vp, np.ndarray):
            self.m.data[:] = self.pad(1 / (self.vp * self.vp))
        else:
            self.m.data = 1 / vp**2

    def pad(self, data):
        """Padding function PNL layers in every direction for for the
        absorbing boundary conditions.

        :param data : Data array to be padded"""
        pad_list = [(self.nbpml, self.nbpml) for _ in self.shape]
        return np.pad(data, pad_list, 'edge')<|MERGE_RESOLUTION|>--- conflicted
+++ resolved
@@ -295,13 +295,6 @@
         # Set model velocity, which will also set `m`
         self.vp = vp
 
-<<<<<<< HEAD
-=======
-        # Create dampening field as symbol `damp`
-        self.damp = Function(name="damp", grid=self.grid)
-        damp_boundary(self.damp.data, self.nbpml, spacing=self.spacing)
-
->>>>>>> d5c35719
         # Additional parameter fields for TTI operators
         self.scale = 1.
 
