from devito import Function, TimeFunction, memoized
from examples.seismic import PointSource, Receiver
from examples.seismic.acoustic.operators import (
    ForwardOperator, AdjointOperator, GradientOperator, BornOperator
)


class AcousticWaveSolver(object):
    """
    Solver object that provides operators for seismic inversion problems
    and encapsulates the time and space discretization for a given problem
    setup.

    :param model: Physical model with domain parameters
    :param source: Sparse point symbol providing the injected wave
    :param receiver: Sparse point symbol describing an array of receivers
    :param time_order: Order of the time-stepping scheme (default: 2, choices: 2,4)
                       time_order=4 will not implement a 4th order FD discretization
                       of the time-derivative as it is unstable. It implements instead
                       a 4th order accurate wave-equation with only second order
                       time derivative. Full derivation and explanation of the 4th order
                       in time can be found at:
                       http://www.hl107.math.msstate.edu/pdfs/rein/HighANM_final.pdf
    :param space_order: Order of the spatial stencil discretisation (default: 4)

    Note: space_order must always be greater than time_order
    """
    def __init__(self, model, source, receiver,
                 time_order=2, space_order=2, **kwargs):
        self.model = model
        self.source = source
        self.receiver = receiver

        self.time_order = time_order
        self.space_order = space_order

        # Time step can be \sqrt{3}=1.73 bigger with 4th order
        self.dt = self.model.critical_dt
        if self.time_order == 4:
            self.dt *= 1.73

        # Cache compiler options
        self._kwargs = kwargs

    @memoized
    def op_fwd(self, save=False):
        """Cached operator for forward runs with buffered wavefield"""
        return ForwardOperator(self.model, save=save, source=self.source,
                               receiver=self.receiver, time_order=self.time_order,
                               space_order=self.space_order, **self._kwargs)

    @memoized
    def op_adj(self):
        """Cached operator for adjoint runs"""
        return AdjointOperator(self.model, save=False, source=self.source,
                               receiver=self.receiver, time_order=self.time_order,
                               space_order=self.space_order, **self._kwargs)

    @memoized
    def op_grad(self):
        """Cached operator for gradient runs"""
        return GradientOperator(self.model, save=False, source=self.source,
                                receiver=self.receiver, time_order=self.time_order,
                                space_order=self.space_order, **self._kwargs)

    @memoized
    def op_born(self):
        """Cached operator for born runs"""
        return BornOperator(self.model, save=False, source=self.source,
                            receiver=self.receiver, time_order=self.time_order,
                            space_order=self.space_order, **self._kwargs)

    def forward(self, src=None, rec=None, u=None, m=None, save=False, **kwargs):
        """
        Forward modelling function that creates the necessary
        data objects for running a forward modelling operator.

        :param src: Symbol with time series data for the injected source term
        :param rec: Symbol to store interpolated receiver data
        :param u: (Optional) Symbol to store the computed wavefield
        :param m: (Optional) Symbol for the time-constant square slowness
        :param save: Option to store the entire (unrolled) wavefield

        :returns: Receiver, wavefield and performance summary
        """
        # Source term is read-only, so re-use the default
        if src is None:
            src = self.source
        # Create a new receiver object to store the result
        if rec is None:
            rec = Receiver(name='rec', ntime=self.receiver.nt,
                           coordinates=self.receiver.coordinates.data)

        # Create the forward wavefield if not provided
        if u is None:
<<<<<<< HEAD
            u = TimeData(name='u', shape=self.model.shape_domain, save=save,
                         time_dim=self.source.nt if save else None,
                         time_order=2,
                         space_order=self.space_order,
                         dtype=self.model.dtype)
=======
            u = TimeFunction(name='u', grid=self.model.grid, save=save,
                             time_dim=self.source.nt if save else None,
                             time_order=2, space_order=self.space_order)
>>>>>>> d5c35719

        # Pick m from model unless explicitly provided
        if m is None:
            m = m or self.model.m

        # Execute operator and return wavefield and receiver data
        summary = self.op_fwd(save).apply(src=src, rec=rec, u=u, m=m, **kwargs)
        return rec, u, summary

    def adjoint(self, rec, srca=None, v=None, m=None, **kwargs):
        """
        Adjoint modelling function that creates the necessary
        data objects for running an adjoint modelling operator.

        :param rec: Symbol with stored receiver data. Please note that
                    these act as the source term in the adjoint run.
        :param srca: Symbol to store the resulting data for the
                     interpolated at the original source location.
        :param v: (Optional) Symbol to store the computed wavefield
        :param m: (Optional) Symbol for the time-constant square slowness

        :returns: Adjoint source, wavefield and performance summary
        """
        # Create a new adjoint source and receiver symbol
        if srca is None:
            srca = PointSource(name='srca', ntime=self.source.nt,
                               coordinates=self.source.coordinates.data)

        # Create the adjoint wavefield if not provided
        if v is None:
<<<<<<< HEAD
            v = TimeData(name='v', shape=self.model.shape_domain,
                         save=False, time_order=2,
                         space_order=self.space_order,
                         dtype=self.model.dtype)
=======
            v = TimeFunction(name='v', grid=self.model.grid, save=False,
                             time_order=2, space_order=self.space_order)
>>>>>>> d5c35719

        # Pick m from model unless explicitly provided
        if m is None:
            m = self.model.m

        # Execute operator and return wavefield and receiver data
        summary = self.op_adj().apply(srca=srca, rec=rec, v=v, m=m, **kwargs)
        return srca, v, summary

    def gradient(self, rec, u, v=None, grad=None, m=None, **kwargs):
        """
        Gradient modelling function for computing the adjoint of the
        Linearized Born modelling function, ie. the action of the
        Jacobian adjoint on an input data.

        :param recin: Receiver data as a numpy array
        :param u: Symbol for full wavefield `u` (created with save=True)
        :param v: (Optional) Symbol to store the computed wavefield
        :param grad: (Optional) Symbol to store the gradient field

        :returns: Gradient field and performance summary
        """

        # Gradient symbol
        if grad is None:
            grad = Function(name='grad', grid=self.model.grid)

        # Create the forward wavefield
        if v is None:
<<<<<<< HEAD
            v = TimeData(name='v', shape=self.model.shape_domain, save=False,
                         time_order=2,
                         space_order=self.space_order,
                         dtype=self.model.dtype)
=======
            v = TimeFunction(name='v', grid=self.model.grid, save=False,
                             time_order=2, space_order=self.space_order)
>>>>>>> d5c35719

        # Pick m from model unless explicitly provided
        if m is None:
            m = m or self.model.m

        summary = self.op_grad().apply(rec=rec, grad=grad, v=v, u=u, m=m, **kwargs)
        return grad, summary

    def born(self, dmin, src=None, rec=None, u=None, U=None, m=None, **kwargs):
        """
        Linearized Born modelling function that creates the necessary
        data objects for running an adjoint modelling operator.

        :param src: Symbol with time series data for the injected source term
        :param rec: Symbol to store interpolated receiver data
        :param u: (Optional) Symbol to store the computed wavefield
        :param U: (Optional) Symbol to store the computed wavefield
        :param m: (Optional) Symbol for the time-constant square slowness
        """
        # Source term is read-only, so re-use the default
        if src is None:
            src = self.source
        # Create a new receiver object to store the result
        if rec is None:
            rec = rec or Receiver(name='rec', ntime=self.receiver.nt,
                                  coordinates=self.receiver.coordinates.data)

        # Create the forward wavefields u and U if not provided
        if u is None:
<<<<<<< HEAD
            u = TimeData(name='u', shape=self.model.shape_domain,
                         save=False, time_order=2,
                         space_order=self.space_order,
                         dtype=self.model.dtype)
        if U is None:
            U = TimeData(name='U', shape=self.model.shape_domain,
                         save=False, time_order=2,
                         space_order=self.space_order, dtype=self.model.dtype)
=======
            u = TimeFunction(name='u', grid=self.model.grid, save=False,
                             time_order=2, space_order=self.space_order)
        if U is None:
            U = TimeFunction(name='U', grid=self.model.grid, save=False,
                             time_order=2, space_order=self.space_order)
>>>>>>> d5c35719

        # Pick m from model unless explicitly provided
        if m is None:
            m = self.model.m

        # Execute operator and return wavefield and receiver data
        summary = self.op_born().apply(dm=dmin, u=u, U=U, src=src, rec=rec, m=m, **kwargs)
        return rec, u, U, summary<|MERGE_RESOLUTION|>--- conflicted
+++ resolved
@@ -93,17 +93,9 @@
 
         # Create the forward wavefield if not provided
         if u is None:
-<<<<<<< HEAD
-            u = TimeData(name='u', shape=self.model.shape_domain, save=save,
-                         time_dim=self.source.nt if save else None,
-                         time_order=2,
-                         space_order=self.space_order,
-                         dtype=self.model.dtype)
-=======
             u = TimeFunction(name='u', grid=self.model.grid, save=save,
                              time_dim=self.source.nt if save else None,
                              time_order=2, space_order=self.space_order)
->>>>>>> d5c35719
 
         # Pick m from model unless explicitly provided
         if m is None:
@@ -134,15 +126,8 @@
 
         # Create the adjoint wavefield if not provided
         if v is None:
-<<<<<<< HEAD
-            v = TimeData(name='v', shape=self.model.shape_domain,
-                         save=False, time_order=2,
-                         space_order=self.space_order,
-                         dtype=self.model.dtype)
-=======
             v = TimeFunction(name='v', grid=self.model.grid, save=False,
                              time_order=2, space_order=self.space_order)
->>>>>>> d5c35719
 
         # Pick m from model unless explicitly provided
         if m is None:
@@ -172,15 +157,8 @@
 
         # Create the forward wavefield
         if v is None:
-<<<<<<< HEAD
-            v = TimeData(name='v', shape=self.model.shape_domain, save=False,
-                         time_order=2,
-                         space_order=self.space_order,
-                         dtype=self.model.dtype)
-=======
             v = TimeFunction(name='v', grid=self.model.grid, save=False,
                              time_order=2, space_order=self.space_order)
->>>>>>> d5c35719
 
         # Pick m from model unless explicitly provided
         if m is None:
@@ -210,22 +188,11 @@
 
         # Create the forward wavefields u and U if not provided
         if u is None:
-<<<<<<< HEAD
-            u = TimeData(name='u', shape=self.model.shape_domain,
-                         save=False, time_order=2,
-                         space_order=self.space_order,
-                         dtype=self.model.dtype)
-        if U is None:
-            U = TimeData(name='U', shape=self.model.shape_domain,
-                         save=False, time_order=2,
-                         space_order=self.space_order, dtype=self.model.dtype)
-=======
             u = TimeFunction(name='u', grid=self.model.grid, save=False,
                              time_order=2, space_order=self.space_order)
         if U is None:
             U = TimeFunction(name='U', grid=self.model.grid, save=False,
                              time_order=2, space_order=self.space_order)
->>>>>>> d5c35719
 
         # Pick m from model unless explicitly provided
         if m is None:
