--- conflicted
+++ resolved
@@ -12,23 +12,14 @@
 from codepy.jit import compile_from_string
 from codepy.toolchain import GCCToolchain, call_capture_output as _call_capture_output
 
-<<<<<<< HEAD
-from devito.arch import (AMDGPUX, Cpu64, M1, NVIDIAX, POWER8, POWER9,
-                         INTELGPUX, get_nvidia_cc, check_cuda_runtime,
-=======
 from devito.arch import (AMDGPUX, Cpu64, M1, NVIDIAX, POWER8, POWER9, GRAVITON,
                          INTELGPUX, PVC, get_nvidia_cc, check_cuda_runtime,
->>>>>>> 40d9fbc4
                          get_m1_llvm_path)
 from devito.exceptions import CompilationError
 from devito.logger import debug, warning, error
 from devito.parameters import configuration
 from devito.tools import (as_list, change_directory, filter_ordered,
-<<<<<<< HEAD
-                          memoized_func, memoized_meth, make_tempdir)
-=======
                           memoized_func, make_tempdir)
->>>>>>> 40d9fbc4
 
 __all__ = ['sniff_mpi_distro', 'compiler_registry']
 
@@ -132,8 +123,6 @@
     return compile_flags.split(), link_flags.split()
 
 
-<<<<<<< HEAD
-=======
 @memoized_func
 def call_capture_output(cmd):
     """
@@ -143,7 +132,6 @@
     return _call_capture_output(cmd)
 
 
->>>>>>> 40d9fbc4
 class Compiler(GCCToolchain):
     """
     Base class for all compiler classes.
@@ -409,13 +397,9 @@
     def __init__(self, *args, **kwargs):
         super().__init__(*args, **kwargs)
 
-<<<<<<< HEAD
-        self.cflags += ['-march=native', '-Wno-unused-result',
-=======
         platform = kwargs.pop('platform', configuration['platform'])
 
         self.cflags += ['-Wno-unused-result',
->>>>>>> 40d9fbc4
                         '-Wno-unused-variable', '-Wno-unused-but-set-variable']
 
         if configuration['safe-math']:
@@ -741,13 +725,10 @@
         else:
             self.cflags.append('-fp-model=fast')
 
-<<<<<<< HEAD
-=======
         if platform.isa == 'avx512':
             # Systematically use 512-bit vectors if avx512 is available.
             self.cflags.append("-qopt-zmm-usage=high")
 
->>>>>>> 40d9fbc4
         if language == 'openmp':
             self.ldflags.append('-qopenmp')
 
@@ -757,8 +738,6 @@
             if mpi_distro != 'IntelMPI':
                 warning("Expected Intel MPI distribution with `%s`, but found `%s`"
                         % (self.__class__.__name__, mpi_distro))
-<<<<<<< HEAD
-=======
             self.cflags.insert(0, '-cc=%s' % self.CC)
 
     def get_version(self):
@@ -770,7 +749,6 @@
         if result != 0:
             raise RuntimeError(f"version query failed: {stderr}")
         return stdout
->>>>>>> 40d9fbc4
 
     def __lookup_cmds__(self):
         self.CC = 'icc'
@@ -812,12 +790,8 @@
         platform = kwargs.pop('platform', configuration['platform'])
         language = kwargs.pop('language', configuration['language'])
 
-<<<<<<< HEAD
-        if language == 'openmp':
-=======
         # Earlier versions to OneAPI 2023.2.0 (clang17 underneath), have an OpenMP bug
         if self.version < Version('17.0.0') and language == 'openmp':
->>>>>>> 40d9fbc4
             self.ldflags.remove('-qopenmp')
             self.ldflags.append('-fopenmp')
 
@@ -830,19 +804,11 @@
 
             if platform is NVIDIAX:
                 self.cflags.append('-fopenmp-targets=nvptx64-cuda')
-<<<<<<< HEAD
-            if platform is INTELGPUX:
-                self.cflags.append('-fopenmp-targets=spir64')
-                self.cflags.append('-fopenmp-target-simd')
-
-        if platform is INTELGPUX:
-=======
         if platform in [INTELGPUX, PVC]:
             self.ldflags.append('-fiopenmp')
             self.ldflags.append('-fopenmp-targets=spir64')
             self.ldflags.append('-fopenmp-target-simd')
 
->>>>>>> 40d9fbc4
             self.cflags.remove('-g')  # -g disables some optimizations in IGC
             self.cflags.append('-gline-tables-only')
             self.cflags.append('-fdebug-info-for-profiling')
@@ -853,11 +819,7 @@
         self.CC = 'icx'
         self.CXX = 'icpx'
         self.MPICC = 'mpicc'
-<<<<<<< HEAD
-        self.MPICX = 'mpicx'
-=======
         self.MPICXX = 'mpicxx'
->>>>>>> 40d9fbc4
 
 
 class CustomCompiler(Compiler):
@@ -937,9 +899,5 @@
 DEVITO_ARCH. Developers should add new compiler classes here.
 """
 compiler_registry.update({'gcc-%s' % i: partial(GNUCompiler, suffix=i)
-<<<<<<< HEAD
-                          for i in ['4.9', '5', '6', '7', '8', '9', '10', '11', '12']})
-=======
                           for i in ['4.9', '5', '6', '7', '8', '9', '10',
-                                    '11', '12', '13']})
->>>>>>> 40d9fbc4
+                                    '11', '12', '13']})