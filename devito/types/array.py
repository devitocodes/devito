--- conflicted
+++ resolved
@@ -61,7 +61,6 @@
         return self._is_const
 
     @property
-<<<<<<< HEAD
     def _C_free(self):
         """
         A symbolic destructor for the Array, injected in the generated code.
@@ -75,13 +74,12 @@
     @property
     def _C_free_priority(self):
         return 0
-=======
+
     def c0(self):
         # ArrayBasic can be used as a base class for tensorial objects (that is,
         # arrays whose components are AbstractFunctions). This property enables
         # treating the two cases uniformly in some lowering passes
         return self
->>>>>>> 8fa28c35
 
 
 class Array(ArrayBasic):
