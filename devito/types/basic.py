import abc
import inspect
from collections import namedtuple
from ctypes import POINTER, _Pointer, c_char_p, c_char, Structure
from functools import reduce, cached_property
from operator import mul

import numpy as np
import sympy

from sympy.core.assumptions import _assume_rules
from sympy.core.decorators import call_highest_priority

from devito.data import default_allocator
from devito.parameters import configuration
from devito.tools import (Pickable, as_tuple, dtype_to_ctype,
                          frozendict, memoized_meth, sympy_mutex, CustomDtype)
from devito.types.args import ArgProvider
from devito.types.caching import Cached, Uncached
from devito.types.lazy import Evaluable
from devito.types.utils import DimensionTuple

__all__ = ['Symbol', 'Scalar', 'Indexed', 'IndexedData', 'DeviceMap',
           'IrregularFunctionInterface']


Size = namedtuple('Size', 'left right')
Offset = namedtuple('Offset', 'left right')


class CodeSymbol:

    """
    Abstract base class for objects representing symbols in the generated code.

    The _C_* properties describe the object in C-land. For example its name and
    its type.

    The _mem_* properties describe the object memory allocation strategy. There
    are three axes, with a few possible values each:

        * "liveness": `_mem_external`, `_mem_internal_eager`, `_mem_internal_lazy`
        * "space": `_mem_local`, `_mem_mapped`, `_mem_host`
        * "scope": `_mem_stack`, `_mem_heap`, `_mem_global`, `_mem_shared`,
                   `_mem_shared_remote`, `_mem_constant`, `_mem_registers`,
                   `_mem_rvalue`

    For example, an object that is `<_mem_internal_lazy, _mem_local, _mem_heap>`
    is allocated within the Operator entry point, on either the host or device
    memory (but not both), and on the heap. Refer to the __doc__ of the single
    _mem_* properties for more info. Obviously, not all triplets make sense
    for a given architecture.
    """

    @abc.abstractmethod
    def __init__(self, *args, **kwargs):
        return

    @property
    @abc.abstractmethod
    def dtype(self):
        """
        The data type of the object in the generated code, represented as a
        Python class:

            * `numpy.dtype`: basic data types. For example, `np.float64 -> double`.
            * `ctypes`: composite objects (e.g., structs), foreign types.
        """
        return

    @property
    @abc.abstractmethod
    def _C_name(self):
        """
        The name of the object in the generated code.

        Returns
        -------
        str
        """
        return

    @property
    def _C_typedata(self):
        """
        The type of the object's data in the generated code.
        """
        _type = self._C_ctype
        if isinstance(_type, CustomDtype):
            return _type

        while issubclass(_type, _Pointer):
            _type = _type._type_

        # `ctypes` treats C strings specially
        if _type is c_char_p:
            _type = c_char

        try:
            # We have internal types such as c_complex that are
            # Structure too but should be treated as plain c_type
            _type._base_dtype
        except AttributeError:
            if issubclass(_type, Structure):
                _type = f'struct {_type.__name__}'

        return _type

    @property
    @abc.abstractmethod
    def _C_ctype(self):
        """
        The type of the object in the generated code as a `ctypes` class.
        """
        return

    @property
    def _C_symbol(self):
        """
        The entry symbol. This may or may not coincide with the symbol used
        to construct symbolic expressions.

        Returns
        -------
        Basic
        """
        return self

    @property
    def _mem_external(self):
        """
        True if the associated data is allocated and freed in Python, False otherwise.
        """
        return False

    @property
    def _mem_internal_eager(self):
        """
        True if the associated data is allocated and freed inside the first
        Callable in which the symbol appears as a free variable.
        """
        return False

    @property
    def _mem_internal_lazy(self):
        """
        True if the associated data is allocated and freed at the level of
        the Operator entry point.
        """
        return False

    @property
    def _mem_local(self):
        """
        True if the associated data is allocated in the underlying platform's
        local memory space, False otherwise.

        The local memory space is:

            * the host DRAM if platform=CPU
            * the device DRAM if platform=GPU
        """
        return False

    @property
    def _mem_mapped(self):
        """
        True if the associated data is allocated in the underlying platform's
        local memory space and subsequently mapped to the underlying platform's
        remote memory space, False otherwise.

        The local memory space is:

            * the host DRAM if platform=CPU
            * the device DRAM if platform=GPU

        The remote memory space is:

            * the host DRAM if platform=GPU
            * the device DRAM if platform=CPU
        """
        return False

    @property
    def _mem_host(self):
        """
        True if the associated data is systematically allocated in the host DRAM.
        """
        return False

    @property
    def _mem_stack(self):
        """
        True if the associated data is allocated on the stack, False otherwise.
        """
        return False

    @property
    def _mem_heap(self):
        """
        True if the associated data is allocated on the heap, False otherwise.
        """
        return False

    @property
    def _mem_global(self):
        """
        True if the symbol is globally scoped, False otherwise.
        """
        return self._mem_constant

    @property
    def _mem_constant(self):
        """
        True if the associated data is allocated in global constant memory,
        False otherwise. This is a special case of `_mem_global`.
        """
        return False

    @property
    def _mem_shared(self):
        """
        True if the associated data is allocated in so called shared memory,
        False otherwise.
        """
        return False

    @property
    def _mem_shared_remote(self):
        """
        True if the associated data is allocated in so called remote shared
        memory, False otherwise.
        """
        return False

    @property
    def _mem_registers(self):
        """
        True if the associated data is allocated in registers, False otherwise.
        """
        return False

    @property
    def _mem_rvalue(self):
        """
        True if the associated data is allocated in a temporary (or "transient")
        variable, such as rvalues in CXX, False otherwise.
        """
        return False


class Basic(CodeSymbol):

    """
    Abstract base class for objects to construct symbolic expressions.

    Four relevant types inherit from this class:

        * AbstractSymbol: represents a scalar; may carry data; may be used
                          to build equations.
        * AbstractFunction: represents a discrete R^n -> R function; may
                            carry data; may be used to build equations.
        * AbstractTensor: represents a discrete 2nd order tensor or vector:
                          R^n -> R^(nd x nd) tensor (nd dimensions),
                          R^n -> R^nd vector (nd dimensions),
                          may carry data; may be used to build equations.
        * AbstractObject: represents a generic object, for example a (pointer
                          to) data structure.

                                            Basic
                                              |
              --------------------------------------------------------------
              |                     |                  |                   |
        AbstractSymbol      AbstractFunction      AbstractTensor      AbstractObject

    All these subtypes must implement a number of methods/properties to enable
    code generation via the Devito compiler. These methods/properties are
    easily recognizable as their name starts with _C_.

    Notes
    -----
    The AbstractFunction sub-hierarchy is implemented in :mod:`dense.py`.
    The AbstractTensor sub-hierarchy is implemented in :mod:`tensor.py`.
    """

    # Top hierarchy
    is_AbstractFunction = False
    is_AbstractTensor = False
    is_AbstractObject = False

    # Symbolic objects created internally by Devito
    is_Symbol = False
    is_ArrayBasic = False
    is_Array = False
    is_PointerArray = False
    is_ObjectArray = False
    is_Bundle = False
    is_Object = False
    is_LocalObject = False
    is_LocalType = False

    # Created by the user
    is_Input = False

    # Scalar symbolic objects created by the user
    is_Dimension = False
    is_Constant = False

    # Tensor symbolic objects created by the user
    is_DiscreteFunction = False
    is_Function = False
    is_TimeFunction = False
    is_TempFunction = False
    is_SparseTimeFunction = False
    is_SparseFunction = False

    # Time dependence
    is_TimeDependent = False

    # Some other properties
    is_PerfKnob = False  # Does it impact the Operator performance?

    @property
    def base(self):
        return self

    @property
    def bound_symbols(self):
        """
        Unlike SymPy, we systematically define `bound_symbols` on all of
        the API and internal objects that may be used to construct an
        Operator.
        """
        return set()


class AbstractSymbol(sympy.Symbol, Basic, Pickable, Evaluable):

    """
    Base class for scalar symbols.

    The hierarchy is structured as follows

                             AbstractSymbol
                                   |
                 -------------------------------------
                 |                                   |
             DataSymbol                            Symbol
                 |                                   |
         ----------------                   -------------------
         |              |                   |                 |
      Constant   DefaultDimension         Scalar          Dimension
                                                    <:mod:`dimension.py`>

    All symbols can be used to build equations. However, while DataSymbol
    carries data, Symbol is a pure symbolic object.

    Constant, DefaultDimension, and Dimension (and most of its subclasses) are
    part of the user API; Scalar, instead, is only used internally by Devito.

    DefaultDimension and Dimension define a problem dimension (in other words,
    an "iteration space"). They can be used to index into Functions. For more
    information, refer to :mod:`dimension.py`.
    """

    is_AbstractSymbol = True
    is_Symbol = True

    # SymPy default assumptions
    is_commutative = True

    __rkwargs__ = ('name', 'dtype', 'is_const')

    @classmethod
    def _filter_assumptions(cls, **kwargs):
        """Extract sympy.Symbol-specific kwargs."""
        assumptions = {}
        # Pop predefined assumptions
        for key in ('real', 'imaginary', 'commutative'):
            kwargs.pop(key, None)

        # Extract sympy.Symbol-specific kwargs
        for i in list(kwargs):
            if i in _assume_rules.defined_facts:
                assumptions[i] = kwargs.pop(i)

        return assumptions, kwargs

    @staticmethod
    def __xnew__(cls, name, **assumptions):
        # Create the new Symbol
        # Note: use __xnew__ to bypass sympy caching
        newobj = sympy.Symbol.__xnew__(cls, name, **assumptions)

        assumptions = newobj._assumptions.copy()
        for key in ('real', 'imaginary', 'complex'):
            assumptions.pop(key, None)
        newobj._assumptions = assumptions

        return newobj

    def __new__(cls, *args, **kwargs):
        name = kwargs.get('name') or args[0]
        assumptions, kwargs = cls._filter_assumptions(**kwargs)

        newobj = cls.__xnew__(cls, name, **assumptions)

        # Initialization
        newobj._dtype = cls.__dtype_setup__(**kwargs)
        newobj.__init_finalize__(*args, **kwargs)

        return newobj

    @classmethod
    def __dtype_setup__(cls, **kwargs):
        """Extract the object data type from ``kwargs``."""
        return kwargs.get('dtype', np.int32)

    def __init__(self, *args, **kwargs):
        # no-op, the true init is performed by __init_finalize__
        pass

    def __init_finalize__(self, *args, **kwargs):
        self._is_const = kwargs.get('is_const', False)

    def __eq__(self, other):
        return (type(self) is type(other) and
                self.dtype is other.dtype and
                self.is_const == other.is_const and
                super().__eq__(other))

    __hash__ = sympy.Symbol.__hash__

    def _hashable_content(self):
        return super()._hashable_content() + (self.dtype, self.is_const)

    @property
    def dtype(self):
        return self._dtype

    def _eval_is_real(self):
        return not self.is_imaginary

    def _eval_is_imaginary(self):
        try:
            return np.iscomplexobj(self.dtype(0))
        except TypeError:
            # Non-callabale dtype, likely non-numpy
            # Assuming it's not complex
            return False

    @property
    def indices(self):
        return ()

    @property
    def dimensions(self):
        return self.indices

    @property
    def shape(self):
        return ()

    @property
    def ndim(self):
        return 0

    @property
    def symbolic_shape(self):
        return ()

    @property
    def function(self):
        return self

    def _evaluate(self, **kwargs):
        return self

    def indexify(self, indices=None):
        return self

    @property
    def is_const(self):
        """
        True if the symbol value cannot be modified within an Operator (and thus
        its value is provided by the user directly from Python-land), False otherwise.
        """
        return self._is_const

    @property
    def _C_name(self):
        return self.name

    @property
    def _C_ctype(self):
        return dtype_to_ctype(self.dtype)

    def _subs(self, old, new, **hints):
        """
        This stub allows sympy.Basic.subs to operate on an expression
        involving devito Scalars.  Ordinarily the comparisons between
        devito subclasses of sympy types are quite strict.
        """
        try:
            if old.name == self.name:
                return new
        except AttributeError:
            pass

        return self

    # Pickling support
    __reduce_ex__ = Pickable.__reduce_ex__

    def __getnewargs_ex__(self):
        args, kwargs = Pickable.__getnewargs_ex__(self)
        kwargs.update(self.assumptions0)
        return args, kwargs


class Symbol(AbstractSymbol, Cached):

    """
    A scalar symbol, cached by both Devito and SymPy, which does not carry
    any data.

    Notes
    -----
    A Symbol may not be in the SymPy cache, but still be present in the
    Devito cache. This is because SymPy caches operations, rather than
    actual objects.
    """

    @classmethod
    def _cache_key(cls, *args, **kwargs):
        args = list(args)
        key = {}

        # The base type is necessary, otherwise two objects such as
        # `Scalar(name='s')` and `Dimension(name='s')` would have the same key
        key['cls'] = cls

        # The name is always present, and added as if it were an arg
        key['name'] = kwargs.pop('name', None) or args.pop(0)

        # From the args
        key['args'] = tuple(args)

        # From the kwargs
        key.update(kwargs)

        # Any missing __rkwargs__ along with their default values
        params = inspect.signature(cls.__init_finalize__).parameters
        missing = [i for i in cls.__rkwargs__ if i in set(params).difference(key)]
        key.update({i: params[i].default for i in missing})

        return frozendict(key)

    def __new__(cls, *args, **kwargs):
        assumptions, kwargs = cls._filter_assumptions(**kwargs)
        key = cls._cache_key(*args, **{**assumptions, **kwargs})
        obj = cls._cache_get(key)

        if obj is not None:
            return obj

        # Not in cache. Create a new Symbol via sympy.Symbol
        args = list(args)
        name = kwargs.pop('name', None) or args.pop(0)
        newobj = cls.__xnew__(cls, name, **assumptions)

        # Initialization
        newobj._dtype = cls.__dtype_setup__(**kwargs)
        newobj.__init_finalize__(name, *args, **kwargs)

        # Store new instance in symbol cache
        Cached.__init__(newobj, key)

        return newobj

    __hash__ = Cached.__hash__


class DataSymbol(AbstractSymbol, Uncached, ArgProvider):

    """
    A unique scalar symbol that carries data.
    """
    __hash__ = Uncached.__hash__


class Scalar(Symbol, ArgProvider):

    """
    Like a Symbol, but in addition it can pass runtime values to an Operator.

    Parameters
    ----------
    name : str
        Name of the symbol.
    dtype : data-type, optional
        Any object that can be interpreted as a numpy data type. Defaults
        to ``np.float32``.
    is_const : bool, optional
        True if the symbol value cannot be modified within an Operator,
        False otherwise. Defaults to False.
    **assumptions
        Any SymPy assumptions, such as ``nonnegative=True``. Refer to the
        SymPy documentation for more information.
    """

    @classmethod
    def __dtype_setup__(cls, **kwargs):
        return kwargs.get('dtype', np.float32)

    @property
    def default_value(self):
        return None

    @property
    def _arg_names(self):
        return (self.name,)

    def _arg_defaults(self, **kwargs):
        if self.default_value is None:
            # It is possible that the Scalar value is provided indirectly
            # through a wrapper object (e.g., a Dimension spacing `h_x` gets its
            # value via a Grid object)
            return {}
        else:
            return {self.name: self.default_value}

    def _arg_values(self, **kwargs):
        if self.name in kwargs:
            return {self.name: kwargs.pop(self.name)}
        else:
            return self._arg_defaults(**kwargs)


class AbstractFunction(sympy.Function, Basic, Pickable, Evaluable):

    """
    Base class for tensor symbols, cached by both SymPy and Devito. It inherits
    from and mimicks the behaviour of a sympy.Function.

    The hierarchy is structured as follows

                         AbstractFunction
                                |
                 ---------------------------------
                 |                               |
         DiscreteFunction                      Array
                 |
         ----------------------------------------
         |                                      |
         |                           AbstractSparseFunction
         |                                      |
         |               -----------------------------------------------------
         |               |                      |                            |
      Function     SparseFunction   AbstractSparseTimeFunction  PrecomputedSparseFunction
         |               |                      |                            |
         |               |   ------------------------------------     --------
         |               |   |                                  |     |
    TimeFunction  SparseTimeFunction                 PrecomputedSparseTimeFunction

    There are five relevant AbstractFunction sub-types: ::

        * Array: A compiler-generated object that does not carry data.
        * Function: A space-varying discrete function, which carries user data.
        * TimeFunction: A time- and space-varying discrete function, which carries
                        user data.
        * SparseFunction: A space-varying discrete function representing "sparse"
                          points, i.e. points that are not aligned with the
                          computational grid.
        * SparseTimeFunction: A time- and space-varying function representing
                              "sparse" points, i.e. points that are not aligned
                              with the computational grid.
        * PrecomputedSparseFunction: A SparseFunction that uses a custom
                                     interpolation scheme, instead of linear
                                     interpolators.
        * PrecomputedSparseTimeFunction: A SparseTimeFunction that uses a custom
                                         interpolation scheme, instead of linear
                                         interpolators.
    """

    # SymPy attributes, explicitly say these are not Matrices
    is_MatrixLike = False
    is_Matrix = False

    is_AbstractFunction = True

    # SymPy default assumptions
    is_commutative = True

    # Devito default assumptions
    is_regular = True
    """
    True if alignment between iteration and data points is affine. Examples of cases
    where this would be False include types such as compressed Functions, etc.
    """

    is_autopaddable = False
    """
    True if the Function can be padded automatically by the Devito runtime,
    thus increasing its size, False otherwise. Note that this property has no
    effect if autopadding is disabled, which is the default behavior.
    """

    __rkwargs__ = ('name', 'dtype', 'grid', 'halo', 'padding', 'ghost',
                   'alias', 'space', 'function', 'is_transient', 'avg_mode')

    __properties__ = ('is_const', 'is_transient')

    def __new__(cls, *args, **kwargs):
        # Preprocess arguments
        args, kwargs = cls.__args_setup__(*args, **kwargs)

        # Extract the `indices`, as perhaps they're explicitly provided
        dimensions, indices = cls.__indices_setup__(*args, **kwargs)

        # If it's an alias or simply has a different name, ignore `function`.
        # These cases imply the construction of a new AbstractFunction off
        # an existing one! This relieves the pressure on the caller by not
        # requiring `function=None` explicitly at rebuild
        name = kwargs.get('name')
        alias = kwargs.get('alias')
        function = kwargs.get('function')
        if alias is True or (function and function.name != name):
            function = kwargs['function'] = None

        # If same name/indices and `function` isn't None, then it's
        # definitely a reconstruction
        if function is not None and \
           function.name == name and \
           function.indices == indices:
            # Special case: a syntactically identical alias of `function`, so
            # let's just return `function` itself
            return function

        # If dimensions have been replaced, then it is necessary to set `function`
        # to None. It may also be necessary to remove halo and padding so that
        # they are rebuilt with the new dimensions
        if function is not None and function.dimensions != dimensions:
            function = kwargs['function'] = None
            for i in ('halo', 'padding'):
                if len(kwargs[i]) != len(dimensions):
                    kwargs.pop(i)
                else:
                    # Downcast from DimensionTuple so that the new `dimensions`
                    # are used down the line
                    kwargs[i] = tuple(kwargs[i])

        with sympy_mutex:
            # Go straight through Basic, thus bypassing caching and machinery
            # in sympy.Application/Function that isn't really necessary
            # AbstractFunctions are unique by construction!
            newobj = sympy.Basic.__new__(cls, *sympy.sympify(indices))

        # Initialization. The following attributes must be available
        # when executing __init_finalize__
        newobj._name = name
        newobj._dimensions = dimensions
        newobj._shape = cls.__shape_setup__(**kwargs)
        newobj._dtype = cls.__dtype_setup__(**kwargs)

        # All objects created off an existing AbstractFunction `f` (e.g.,
        # via .func, or .subs, such as `f(x + 1)`) keep a reference to `f`
        # through the `function` field
        newobj.function = function or newobj

        newobj.__init_finalize__(*args, **kwargs)

        return newobj

    def __init__(self, *args, **kwargs):
        # no-op, the true init is performed by __init_finalize__
        pass

    def __str__(self):
        return f"{self.name}({', '.join(str(i) for i in self.indices)})"

    __repr__ = __str__

    def _sympystr(self, printer, **kwargs):
        return str(self)

    _latex = _sympystr
    _eval_is_real = AbstractSymbol._eval_is_real
    _eval_is_imaginary = AbstractSymbol._eval_is_imaginary

    def _pretty(self, printer, **kwargs):
        return printer._print_Function(self, func_name=self.name)

    def __eq__(self, other):
        try:
            return (self.function is other.function and
                    self.indices == other.indices and
                    other.is_AbstractFunction)
        except AttributeError:
            # `other` not even an AbstractFunction
            return False

    __hash__ = sympy.Function.__hash__

    def _hashable_content(self):
        return super()._hashable_content() + (id(self.function), self.indices)

    @sympy.cacheit
    def sort_key(self, order=None):
        # Ensure that `f(x)` appears before `g(x)`
        # With the legacy caching framework this wasn't necessary because
        # the function name was already encoded in the class_key
        class_key, args, exp, coeff = super().sort_key(order=order)
        args = (len(args[1]) + 1, (self.name,) + args[1])
        return class_key, args, exp, coeff

    def __init_finalize__(self, *args, **kwargs):
        # A `Distributor` to handle domain decomposition
        self._distributor = self.__distributor_setup__(**kwargs)

        # Setup halo, padding, and ghost regions
        self._is_halo_dirty = False
        self._halo = self.__halo_setup__(**kwargs)
        self._padding = self.__padding_setup__(**kwargs)
        self._ghost = self.__ghost_setup__(**kwargs)

        # There may or may not be a `Grid`
        self._grid = kwargs.get('grid')

        # Symbol properties

        # "Aliasing" another AbstractFunction means that `self` logically
        # represents another object. For example, `self` might be used as the
        # formal parameter of a routine generated by the compiler, where the
        # routines is applied to several actual DiscreteFunctions
        self._alias = kwargs.get('alias', False)

        # The memory space of the AbstractFunction
        # See `_mem_{local,mapped,host}.__doc__` for more info
        self._space = kwargs.get('space', 'mapped')
        assert self._space in ['local', 'mapped', 'host']

        # If True, the AbstractFunction is treated by the compiler as a "transient
        # field", meaning that its content cannot be accessed by the user in
        # Python-land. This allows the compiler/run-time to apply certain
        # optimizations, such as avoiding memory copies across different Operator
        # executions
        self._is_transient = kwargs.get('is_transient', False)

        # Averaging mode for off the grid evaluation
        self._avg_mode = kwargs.get('avg_mode', 'arithmetic')
        if self._avg_mode not in ['arithmetic', 'harmonic']:
            raise ValueError("Invalid averaging mode_mode %s, accepted values are"
                             " arithmetic or harmonic" % self._avg_mode)

    @classmethod
    def __args_setup__(cls, *args, **kwargs):
        """
        Preprocess *args and **kwargs before object initialization.

        Notes
        -----
        This stub is invoked only if a look up in the cache fails.
        """
        return args, kwargs

    @classmethod
    def __indices_setup__(cls, *args, **kwargs):
        """Extract the object indices from ``kwargs``."""
        return (), ()

    @classmethod
    def __shape_setup__(cls, **kwargs):
        """Extract the object shape from ``kwargs``."""
        return ()

    @classmethod
    def __dtype_setup__(cls, **kwargs):
        """Extract the object data type from ``kwargs``."""
        return None

    def __halo_setup__(self, **kwargs):
        halo = tuple(kwargs.get('halo', ((0, 0),)*self.ndim))
        return DimensionTuple(*halo, getters=self.dimensions)

    def __padding_setup__(self, **kwargs):
        padding = tuple(kwargs.get('padding', ((0, 0),)*self.ndim))
        return DimensionTuple(*padding, getters=self.dimensions)

    @cached_property
    def __padding_dtype__(self):
        v = configuration['autopadding']
        if not self.is_autopaddable or not v:
            return None
        try:
            if issubclass(v, np.number):
                return v
        except TypeError:
            return np.float32

    def __padding_setup_smart__(self, **kwargs):
        nopadding = ((0, 0),)*self.ndim

        if not self.__padding_dtype__:
            return nopadding

        # The padded Dimension
        if not self.space_dimensions:
            return nopadding
        d = self.space_dimensions[-1]

        mmts = configuration['platform'].max_mem_trans_size(self.__padding_dtype__)
        remainder = self._size_nopad[d] % mmts
        if remainder == 0:
            # Already a multiple of `mmts`, no need to pad
            return nopadding

        dpadding = (0, (mmts - remainder))
        padding = [(0, 0)]*self.ndim
        padding[self.dimensions.index(d)] = dpadding

        return tuple(padding)

    def __ghost_setup__(self, **kwargs):
        return (0, 0)

    def __distributor_setup__(self, **kwargs):
        # There may or may not be a `Distributor`. In the latter case, the
        # AbstractFunction is to be considered "local" to each MPI rank
        try:
            return kwargs.get('grid').distributor
        except AttributeError:
            return kwargs.get('distributor')

    @property
    def name(self):
        """The name of the object."""
        return self._name

    @property
    def indices(self):
        """The indices of the object."""
        return DimensionTuple(*self.args, getters=self.dimensions)

    @property
    def indices_ref(self):
        """The reference indices of the object (indices at first creation)."""
        return DimensionTuple(*self.function.indices, getters=self.dimensions)

    @property
    def origin(self):
        """
        Origin of the AbstractFunction in term of Dimension
        f(x) : origin = 0
        f(x + hx/2) : origin = hx/2
        """
        return DimensionTuple(*(r - d + o for d, r, o
                                in zip(self.dimensions, self.indices_ref,
                                       self._offset_subdomain)),
                              getters=self.dimensions)

    @property
    def dimensions(self):
        """Tuple of Dimensions representing the object indices."""
        return self._dimensions

    @cached_property
    def space_dimensions(self):
        """Tuple of Dimensions defining the physical space."""
        return tuple(d for d in self.dimensions if d.is_Space)

    @cached_property
    def root_dimensions(self):
        """Tuple of root Dimensions of the physical space Dimensions."""
        return tuple(d.root for d in self.space_dimensions)

    @property
    def base(self):
        return self.indexed

    @property
    def c0(self):
        """
        `self`'s first component if `self` is a tensor, otherwise just `self`.
        """
        return self

    @property
    def _eval_deriv(self):
        return self

    @property
    def _grid_map(self):
        """
        Mapper of off-grid interpolation points indices for each dimension.
        """
        mapper = {}
        for i, j, d in zip(self.indices, self.indices_ref, self.dimensions):
            # Two indices are aligned if they differ by an Integer*spacing.
            v = (i - j)/d.spacing
            try:
                if not isinstance(v, sympy.Number) or int(v) == v:
                    continue
                # Skip if index is just a Symbol or integer
                elif (i.is_Symbol and not i.has(d)) or i.is_Integer:
                    continue
                else:
                    mapper.update({d: i})
            except (AttributeError, TypeError):
                mapper.update({d: i})
        return mapper

    def _evaluate(self, **kwargs):
        """
        Evaluate off the grid with 2nd order interpolation.
        Directly available through zeroth order derivative of the base object
        i.e f(x + a) = f(x).diff(x, deriv_order=0, fd_order=2, x0={x: x + a})

        This allow to evaluate off grid points as EvalDerivative that are better
        for the compiler.
        """
        # Average values if at a location not on the Function's grid
        if not self._grid_map:
            return self

        io = self.interp_order
        # Base function
        if self._avg_mode == 'harmonic':
            retval = 1 / self.function
        else:
            retval = self.function

        # Apply interpolation from inner most dim
        for d, i in self._grid_map.items():
            retval = retval.diff(d, deriv_order=0, fd_order=io, x0={d: i})

        # Evaluate. Since we used `self.function` it will be on the grid when
        # evaluate is called again within FD
        retval = retval._evaluate(**kwargs)

<<<<<<< HEAD
        # Evaluate. Since we used `self.function` it will be on the grid when
        # evaluate is called again within FD
        retval = retval._evaluate(**kwargs)

=======
>>>>>>> c207deda
        # If harmonic averaging, invert at the end
        if self._avg_mode == 'harmonic':
            from devito.finite_differences.differentiable import SafeInv
            retval = SafeInv(retval, self.function)

        return retval

    @property
    def shape(self):
        """The shape of the object."""
        return self._shape

    @property
    def grid(self):
        """The Grid on which the discretization occurred."""
        return self._grid

    @property
    def _is_on_subdomain(self):
        """True if defined on a SubDomain"""
        return self.grid and self.grid.is_SubDomain

    @property
    def dtype(self):
        return self._dtype

    @property
    def ndim(self):
        """The rank of the object."""
        return len(self.indices)

    @property
    def symbolic_shape(self):
        """
        The symbolic shape of the object. This includes the domain, halo, and
        padding regions. While halo and padding are known quantities (integers),
        the domain size is given as a symbol.
        """
        halo = [sympy.Add(*i, evaluate=False) for i in self._size_halo]
        padding = [sympy.Add(*i, evaluate=False) for i in self._size_padding]
        domain = [i.symbolic_size for i in self.dimensions]
        ret = tuple(sympy.Add(i, j, k)
                    for i, j, k in zip(domain, halo, padding))
        return DimensionTuple(*ret, getters=self.dimensions)

    @property
    def symbolic_size(self):
        return np.prod(self.symbolic_shape)

    @property
    def symbolic_nbytes(self):
        # TODO: one day we'll have to fix the types/ vs extended_sympy/ thing
        from devito.symbolics import SizeOf  # noqa
        return self.symbolic_size*SizeOf(self.indexed._C_typedata)

    @cached_property
    def bound_symbols(self):
        return ({self._C_symbol, self.indexed} |
                set().union(*[d.bound_symbols for d in self.dimensions]))

    @cached_property
    def indexed(self):
        """The wrapped IndexedData object."""
        return IndexedData(self.name, shape=self._shape, function=self.function)

    @cached_property
    def dmap(self):
        """
        A symbolic pointer to the device data map. If there's no such a map,
        return None.
        """
        if self._mem_mapped:
            return DeviceMap(f'd_{self.name}', shape=self._shape,
                             function=self.function)
        elif self._mem_local:
            return self.indexed
        else:
            return None

    @property
    def size(self):
        """
        The number of elements this object is expected to store in memory.
        Note that this would need to be combined with self.dtype to give the actual
        size in bytes.
        """
        return reduce(mul, self.shape_allocated)

    @property
    def nbytes(self):
        return self.size*self._dtype().itemsize

    @property
    def halo(self):
        return self._halo

    @property
    def padding(self):
        return self._padding

    @property
    def ghost(self):
        return self._ghost

    @property
    def is_const(self):
        return False

    @property
    def is_transient(self):
        return self._is_transient

    @property
    def is_persistent(self):
        """
        True if the AbstractFunction is persistent, i.e., its data is guaranteed
        to exist across multiple Operator invocations, False otherwise.
        By default, transient AbstractFunctions are not persistent. However,
        subclasses may override this behavior.
        """
        return not self.is_transient

    @cached_property
    def properties(self):
        return frozendict([(i, getattr(self, i)) for i in self.__properties__])

    @property
    def avg_mode(self):
        return self._avg_mode

    @property
    def alias(self):
        return self._alias

    @property
    def space(self):
        return self._space

    @property
    def _C_name(self):
        return f"{self.name}_vec"

    @cached_property
    def _C_symbol(self):
        return BoundSymbol(name=self._C_name, dtype=self.dtype, function=self.function)

    @property
    def _mem_local(self):
        return self._space == 'local'

    @property
    def _mem_mapped(self):
        return self._space == 'mapped'

    @property
    def _mem_host(self):
        return self._space == 'host'

    @cached_property
    def _signature(self):
        """
        The signature of an AbstractFunction is the set of fields that
        makes it "compatible" with another AbstractFunction. The fact that
        two AbstractFunctions are compatible may be exploited by the compiler
        to generate smarter code
        """
        ret = [type(self), self.indices]
        attrs = set(self.__rkwargs__) - {'name', 'function'}
        ret.extend(getattr(self, i) for i in attrs)
        return frozenset(ret)

    def _make_pointer(self):
        """Generate a symbolic pointer to self."""
        raise NotImplementedError

    @cached_property
    def _dist_dimensions(self):
        """The Dimensions decomposed for distributed-parallelism."""
        if self._distributor is None:
            return ()
        else:
            return tuple(d for d in self.dimensions if d in self._distributor.dimensions)

    @cached_property
    def _size_domain(self):
        """Number of points in the domain region."""
        return DimensionTuple(*self.shape, getters=self.dimensions)

    @cached_property
    def _size_halo(self):
        """Number of points in the halo region."""
        left = tuple(zip(*self._halo))[0]
        right = tuple(zip(*self._halo))[1]

        sizes = tuple(Size(i, j) for i, j in self._halo)

        return DimensionTuple(*sizes, getters=self.dimensions, left=left, right=right)

    @cached_property
    def _size_owned(self):
        """Number of points in the owned region."""
        left = tuple(self._size_halo.right)
        right = tuple(self._size_halo.left)

        sizes = tuple(Size(i.right, i.left) for i in self._size_halo)

        return DimensionTuple(*sizes, getters=self.dimensions, left=left, right=right)

    @cached_property
    def _size_padding(self):
        """Number of points in the padding region."""
        left = tuple(zip(*self._padding))[0]
        right = tuple(zip(*self._padding))[1]

        sizes = tuple(Size(i, j) for i, j in self._padding)

        return DimensionTuple(*sizes, getters=self.dimensions, left=left, right=right)

    @cached_property
    def _size_nopad(self):
        """Number of points in the domain+halo region."""
        sizes = tuple(i+sum(j) for i, j in zip(self._size_domain, self._size_halo))
        return DimensionTuple(*sizes, getters=self.dimensions)

    @cached_property
    def _size_nodomain(self):
        """Number of points in the padding+halo region."""
        left = tuple(i for i, _ in np.add(self._halo, self._padding))
        right = tuple(i for _, i in np.add(self._halo, self._padding))

        sizes = tuple(Size(i, j) for i, j in np.add(self._halo, self._padding))

        return DimensionTuple(*sizes, getters=self.dimensions, left=left, right=right)

    @cached_property
    def _size_ghost(self):
        """
        Number of points in the ghost region, that is the two areas before
        and after the allocated data.
        """
        return Size(*self._ghost)

    @cached_property
    def _offset_domain(self):
        """Number of points before the first domain element."""
        offsets = tuple(np.add(self._size_padding.left, self._size_halo.left))
        return DimensionTuple(*offsets, getters=self.dimensions)

    @cached_property
    def _offset_halo(self):
        """Number of points before the first and last halo elements."""
        left = tuple(self._size_padding.left)
        right = tuple(np.add(np.add(left, self._size_halo.left), self._size_domain))

        offsets = tuple(Offset(i, j) for i, j in zip(left, right))

        return DimensionTuple(*offsets, getters=self.dimensions, left=left, right=right)

    @cached_property
    def _offset_owned(self):
        """Number of points before the first and last owned elements."""
        left = tuple(self._offset_domain)
        right = tuple(np.add(self._offset_halo.left, self._size_domain))

        offsets = tuple(Offset(i, j) for i, j in zip(left, right))

        return DimensionTuple(*offsets, getters=self.dimensions, left=left, right=right)

    @cached_property
    def _offset_subdomain(self):
        """Offset of subdomain indices versus the global index."""
        # If defined on a SubDomain, then need to offset indices accordingly
        if not self._is_on_subdomain:
            return DimensionTuple(*[0 for _ in self.dimensions], getters=self.dimensions)
        # Symbolic offsets to avoid potential issues with user overrides
        offsets = []
        for d in self.dimensions:
            if d.is_Sub:
                l_tkn, r_tkn = d.tkns
                if l_tkn.value is None:
                    # Right subdimension
                    offsets.append(-r_tkn + d.symbolic_max + 1)
                elif r_tkn.value is None:
                    # Left subdimension
                    offsets.append(0)
                else:
                    # Middle subdimension
                    offsets.append(l_tkn)
            else:
                offsets.append(0)
        return DimensionTuple(*offsets, getters=self.dimensions)

    @property
    def _data_alignment(self):
        """
        The base virtual address of the data carried by the object is a multiple
        of the alignment.
        """
        return default_allocator().guaranteed_alignment

    def indexify(self, indices=None, subs=None):
        """Create a types.Indexed from the current object."""
        if indices is not None:
            return Indexed(self.indexed, *indices)

        # Substitution for each index (spacing only used in own dimension)
        subs = subs or {}
        subs = [{**{d.spacing: 1, -d.spacing: -1}, **subs} for d in self.dimensions]

        # Indices after substitutions
        indices = []
        for a, d, o, s in zip(self.args, self.dimensions, self.origin, subs):
            if a.is_Function and len(a.args) == 1:
                # E.g. Abs(expr)
                arg = a.args[0]
                func = a.func
            else:
                arg = a
                func = lambda x: x
            if d in arg.free_symbols:
                # Shift by origin d -> d - o.
                indices.append(func(sympy.sympify(arg.subs(d, d - o).xreplace(s))))
            else:
                # Dimension has been removed, e.g. u[10], plain shift by origin
                indices.append(func(sympy.sympify(arg - o).xreplace(s)))

        indices = [i.xreplace({k: sympy.Integer(k) for k in i.atoms(sympy.Float)})
                   for i in indices]

        return self.indexed[indices]

    def __getitem__(self, index):
        """Shortcut for ``self.indexed[index]``."""
        return self.indexed[index]

    # Reconstruction support
    func = Pickable._rebuild

    # Pickling support
    __reduce_ex__ = Pickable.__reduce_ex__

    def __getnewargs_ex__(self):
        args, kwargs = super().__getnewargs_ex__()

        # Since f(x) stashes a reference to itself f(x), we must drop it here
        # or we'll end up with infinite recursion while attempting to serialize
        # the object. Upon unpickling, we'll then get `function=None`, which is
        # perfectly fine based on how `__new__`, and in particular the
        # initialization of the `.function` attribute, works
        if self is kwargs.get('function'):
            kwargs.pop('function')

        return args, kwargs


class AbstractTensor(sympy.ImmutableDenseMatrix, Basic, Pickable, Evaluable):

    """
    Base class for vector and tensor valued functions. It inherits from and
    mimicks the behavior of a sympy.ImmutableDenseMatrix.


    The sub-hierachy is as follows

                         AbstractTensor
                                |
                          TensorFunction
                                |
                 ---------------------------------
                 |                               |
          VectorFunction                 TensorTimeFunction
                        \\-------\\              |
                                 \\------- VectorTimeFunction

    There are four relevant AbstractTensor sub-types: ::

        * TensorFunction: A space-varying tensor valued function.
        * VectorFunction: A space-varying vector valued function.
        * TensorTimeFunction: A time-space-varying tensor valued function.
        * VectorTimeFunction: A time-space-varying vector valued function.
    """

    # SymPy attributes
    is_MatrixLike = True
    is_Matrix = True

    # Devito attributes
    is_AbstractTensor = True
    is_TensorValued = True
    is_VectorValued = False

    __rkwargs__ = AbstractFunction.__rkwargs__

    @classmethod
    def _new(cls, *args, **kwargs):
        if args:
            try:
                # Constructor if input is (rows, cols, lambda)
                newobj = super()._new(*args)
            except ValueError:
                # Constructor if input is list of list as (row, cols, list_of_list)
                # doesn't work as it expects a flattened.
                newobj = super()._new(args[2])

            # Filter grid and dimensions
            grid, dimensions = newobj._infer_dims()
            if grid is None and dimensions is None:
                return sympy.ImmutableDenseMatrix(*args)
            # Initialized with constructed object
            newobj.__init_finalize__(newobj.rows, newobj.cols, newobj.flat(),
                                     grid=grid, dimensions=dimensions)
        else:
            # Initialize components and create new Matrix from standard
            # Devito inputs
            comps = cls.__subfunc_setup__(*args, **kwargs)
            newobj = super()._new(comps)
            newobj.__init_finalize__(*args, **kwargs)

        return newobj

    @classmethod
    def _fromrep(cls, rep):
        """
        This the new constructor mechanism for matrices in sympy 1.9.
        Standard new object go through `_new` but arithmetic operations directly use
        the representation based one.
        This class method is only accessible from an existing AbstractTensor
        that contains a grid or dimensions.
        """
        newobj = super()._fromrep(rep)
        grid, dimensions = newobj._infer_dims()
        try:
            # This is needed when `_fromrep` is called directly in 1.9
            # for example with mul.
            newobj.__init_finalize__(newobj.rows, newobj.cols, newobj.flat(),
                                     grid=grid, dimensions=dimensions)
        except TypeError:
            # We can end up here when `_fromrep` is called through the default _new
            # when input `comps` don't have grid or dimensions. For example
            # `test_non_devito_tens` in `test_tensor.py`.
            pass
        return newobj

    @classmethod
    def __subfunc_setup__(cls, *args, **kwargs):
        """Setup each component of the tensor as a Devito type."""
        return []

    @classmethod
    def _sympify(self, arg):
        # This is used internally by sympy to process arguments at rebuilt. And since
        # some of our properties are non-sympyfiable we need to have a fallback
        try:
            return super()._sympify(arg)
        except sympy.SympifyError:
            return arg

    @property
    def grid(self):
        """
        A Tensor is expected to have all its components defined over the same grid
        """
        grids = {getattr(c, 'grid', None) for c in self.flat()} - {None}
        if len(grids) == 0:
            return None
        assert len(grids) == 1
        return grids.pop()

    @property
    def name(self):
        for c in self.values():
            try:
                return c.name.split('_')[0]
            except AttributeError:
                # `c` is not a devito object
                pass
        # If we end up here, then we have no devito objects
        # in the matrix, so we ust return the class name
        return self.__class__.__name__

    def _rebuild(self, *args, **kwargs):
        # Plain `func` call (row, col, comps)
        if not kwargs.keys() & self.__rkwargs__:
            if len(args) != 3:
                raise ValueError("Invalid number of arguments, expected nrow, ncol, "
                                 "list of components")
            return self._new(*args, **kwargs)
        # We need to rebuild the components with the new name then
        # rebuild the matrix
        newname = kwargs.pop('name', self.name)
        comps = [f.func(*args, name=f.name.replace(self.name, newname), **kwargs)
                 for f in self.flat()]
        # Rebuild the matrix with the new components
        return self._new(comps)

    func = _rebuild

    def _infer_dims(self):
        grids = {getattr(c, 'grid', None) for c in self.flat()} - {None}
        grids = {g.root for g in grids}
        dimensions = {d for c in self.flat()
                      for d in getattr(c, 'dimensions', ())} - {None}
        # If none of the components are devito objects, returns a sympy Matrix
        if len(grids) == 0 and len(dimensions) == 0:
            return None, None
        elif len(grids) > 0:
            dimensions = None
            assert len(grids) == 1
            grid = grids.pop()
        else:
            grid = None
            dimensions = tuple(dimensions)

        return grid, dimensions

    def flat(self):
        try:
            return super().flat()
        except AttributeError:
            return self._mat

    def __init_finalize__(self, *args, **kwargs):
        self._name = kwargs.get('name', None)

    __hash__ = sympy.ImmutableDenseMatrix.__hash__

    def doit(self, **hint):
        return self

    def transpose(self, inner=True):
        new = super().transpose()
        if inner:
            return new.applyfunc(lambda x: getattr(x, 'T', x))
        return new

    def adjoint(self, inner=True):
        # Real valued adjoint is transpose
        return self.transpose(inner=inner)

    def __call__(self, **kwargs):
        """
        Derivative custom inputs (weights/x0/...) is done through call
        and needs to be applied to each component through applyfunc
        """
        try:
            return self.applyfunc(lambda x: x(**kwargs))
        except TypeError as e:
            raise f"{self.name} not callable with {kwargs}" from e

    @call_highest_priority('__radd__')
    def __add__(self, other):
        try:
            # Most case support sympy add
            tsum = super().__add__(other)
        except TypeError:
            # Sympy doesn't support add with scalars
            tsum = self.applyfunc(lambda x: x + other)

        # As of sympy 1.13, super does not throw an exception but
        # only returns NotImplemented for some internal dispatch.
        if tsum is NotImplemented:
            return self.applyfunc(lambda x: x + other)

        return tsum

    def _eval_matrix_mul(self, other):
        """
        Copy paste from sympy to avoid explicit call to sympy.Add
        TODO: fix inside sympy
        """
        other_len = other.rows*other.cols
        new_len = self.rows*other.cols
        new_mat = [self.zero]*new_len

        # If we multiply an n x 0 with a 0 x m, the
        # expected behavior is to produce an n x m matrix of zeros
        if self.cols != 0 and other.rows != 0:
            self_cols = self.cols
            mat = self.flat()
            try:
                other_mat = other.flat()
            except AttributeError:
                other_mat = other._mat
            for i in range(new_len):
                row, col = i // other.cols, i % other.cols
                row_indices = range(self_cols*row, self_cols*(row+1))
                col_indices = range(col, other_len, other.cols)
                vec = [mat[a]*other_mat[b] for a, b in zip(row_indices, col_indices)]
                new_mat[i] = sum(vec)

        # Get new class and return product
        newcls = self.classof_prod(other, other.cols)
        return newcls._new(self.rows, other.cols, new_mat, copy=False)


# Extended SymPy hierarchy follows, for essentially two reasons:
# - To keep track of `function`
# - To override SymPy caching behaviour


class IndexedBase(sympy.IndexedBase, Basic, Pickable):

    """
    Wrapper class that inserts a pointer to the symbolic data object.
    """

    __rargs__ = ('label', 'shape')
    __rkwargs__ = ('function',)

    def __new__(cls, label, shape, function=None):
        # Make sure `label` is a devito.Symbol, not a sympy.Symbol
        if isinstance(label, str):
            label = Symbol(name=label, dtype=None)
        with sympy_mutex:
            obj = sympy.IndexedBase.__new__(cls, label, shape)
        obj.function = function
        return obj

    func = Pickable._rebuild

    @sympy.cacheit
    def sort_key(self, order=None):
        class_key, args, exp, coeff = super().sort_key(order=order)
        args = (self.function.class_key(), *args)
        return class_key, args, exp, coeff

    def __getitem__(self, indices, **kwargs):
        """Produce a types.Indexed, rather than a sympy.Indexed."""
        # Is there a specific Indexed class to use?
        try:
            cls = self.function._indexed_cls
        except AttributeError:
            cls = Indexed

        return cls(self, *as_tuple(indices))

    def _hashable_content(self):
        return super()._hashable_content() + (self.function,)

    @property
    def _C_name(self):
        return self.name

    @cached_property
    def _C_ctype(self):
        try:
            return POINTER(dtype_to_ctype(self.dtype))
        except TypeError:
            # `dtype` is a ctypes-derived type!
            return self.dtype

    @property
    def base(self):
        return self

    @property
    def indices(self):
        return ()

    @property
    def dtype(self):
        return self.function.dtype

    @cached_property
    def free_symbols(self):
        ret = {self}
        for i in self.indices:
            try:
                ret.update(i.free_symbols)
            except AttributeError:
                pass
        return ret

    # Pickling support
    __reduce_ex__ = Pickable.__reduce_ex__


class IndexedData(IndexedBase):
    pass


class DeviceMap(IndexedBase):
    pass


class BoundSymbol(AbstractSymbol):

    """
    Wrapper class for Symbols that are bound to a symbolic data object.

    Notes
    -----
    By deliberately inheriting from AbstractSymbol, a BoundSymbol won't be
    in the devito cache. This will avoid cycling references in the cache
    (e.g., an entry for a Function `u(x)` and an entry for `u._C_symbol` with
    the latter's key including `u(x)`). This is totally fine. The BoundSymbol
    is tied to a specific Function; once the Function gets out of scope, the
    BoundSymbol will also become a garbage collector candidate.
    """

    __rkwargs__ = AbstractSymbol.__rkwargs__ + ('function',)

    def __new__(cls, *args, function=None, **kwargs):
        obj = AbstractSymbol.__new__(cls, *args, **kwargs)
        obj._function = function
        return obj

    @property
    def function(self):
        return self._function

    @property
    def dimensions(self):
        return self.function.dimensions

    def _hashable_content(self):
        return super()._hashable_content() + (self.function,)

    @property
    def _C_ctype(self):
        return self.function._C_ctype


class Indexed(sympy.Indexed):

    # The two type flags have changed in upstream sympy as of version 1.1,
    # but the below interpretation is used throughout the compiler to
    # identify Indexed objects. With the sympy-1.1 changes a new flag
    # obj.is_Indexed was introduced which should be preferred, but the
    # required changes are cumbersome and many...
    is_Symbol = False
    is_Atom = False

    is_Dimension = False

    @memoized_meth
    def __str__(self):
        return super().__str__()

    def _hashable_content(self):
        return super()._hashable_content() + (self.base.function,)

    @cached_property
    def indices(self):
        return DimensionTuple(*super().indices, getters=self.function.dimensions)

    @cached_property
    def dimensions(self):
        return self.function.dimensions

    @property
    def function(self):
        return self.base.function

    @property
    def dtype(self):
        return self.function.dtype

    @property
    def name(self):
        return self.base.name

    @property
    def origin(self):
        return self.function.origin

    @cached_property
    def free_symbols(self):
        # Make it cached, since it's relatively expensive and called often
        ret = super().free_symbols
        # Get rid of the IndexedBase label this Indexed stems from
        # as in Devito we can't have it floating around in Eq's
        ret.discard(self.base.label)
        return ret

    def compare(self, other):
        """
        Override `sympy.Basic.compare` to honor Devito's canonical ordering
        of arguments.
        In SymPy:

            f[x+1] < f[x+2] < ... < f[x+9] < f[x]

        While in Devito we pretend

            f[x] < f[x+1] < f[x+2] < ... < f[x+9]

        That is the arguments need to be ordered monothonically based on the indices
        so that the symbolic trees of two derivative expressions can be compared
        argument-wise.
        """
        if (self.__class__ != other.__class__) or (self.function is not other.function):
            return super().compare(other)
        for l, r in zip(self.indices, other.indices):
            try:
                c = int(sympy.sign(l - r))
            except TypeError:
                # E.g., `l=x+1` and `r=y` or `r=sqrt(x)`
                c = l.compare(r)
            if c:
                return c
        return 0

    def _subs(self, old, new, **hints):
        # Wrap in a try to make sure no substitution happens when
        # old is an Indexed as only checkink `old is new` would lead to
        # incorrect substitution of `old.base` by `new`
        try:
            if old.is_Indexed:
                if old.base == self.base and old.indices == self.indices:
                    return new
                else:
                    return self
        except AttributeError:
            pass
        return super()._subs(old, new, **hints)


class IrregularFunctionInterface:

    """
    A common interface for all irregular AbstractFunctions.
    """

    is_regular = False

    @property
    def nbytes_max(self):
        raise NotImplementedError


class LocalType(Basic):
    """
    This is the abstract base class for local types, which are
    generated by the compiler in C rather than in Python.

    Notes
    -----
    Subclasses should setup `_liveness`.
    """

    is_LocalType = True

    @property
    def liveness(self):
        return self._liveness

    @property
    def _mem_internal_eager(self):
        return self._liveness == 'eager'

    @property
    def _mem_internal_lazy(self):
        return self._liveness == 'lazy'

    """
    A modifier added to the subclass C declaration when it appears
    in a function signature. For example, a subclass might define `_C_modifier = '&'`
    to impose pass-by-reference semantics.
    """
    _C_modifier = None<|MERGE_RESOLUTION|>--- conflicted
+++ resolved
@@ -1038,13 +1038,6 @@
         # evaluate is called again within FD
         retval = retval._evaluate(**kwargs)
 
-<<<<<<< HEAD
-        # Evaluate. Since we used `self.function` it will be on the grid when
-        # evaluate is called again within FD
-        retval = retval._evaluate(**kwargs)
-
-=======
->>>>>>> c207deda
         # If harmonic averaging, invert at the end
         if self._avg_mode == 'harmonic':
             from devito.finite_differences.differentiable import SafeInv
