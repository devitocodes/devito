from collections import ChainMap
from itertools import product
from functools import singledispatch

from cached_property import cached_property
import numpy as np
import sympy
from sympy.core.add import _addsort
from sympy.core.mul import _keep_coeff, _mulsort
from sympy.core.core import ordering_of_classes
from sympy.core.decorators import call_highest_priority
from sympy.core.evalf import evalf_table

from devito.finite_differences.tools import make_shift_x0
from devito.logger import warning
from devito.tools import (as_tuple, filter_ordered, flatten, frozendict,
                          infer_dtype, is_integer, split)
from devito.types import (Array, DimensionTuple, Evaluable, Indexed, Spacing,
                          StencilDimension)

__all__ = ['Differentiable', 'IndexDerivative', 'EvalDerivative', 'Weights']


class Differentiable(sympy.Expr, Evaluable):

    """
    A Differentiable is an algebric expression involving Functions, which can
    be derived w.r.t. one or more Dimensions.
    """

    # Set the operator priority higher than SymPy (10.0) to force the overridden
    # operators to be used
    _op_priority = sympy.Expr._op_priority + 1.

    __rkwargs__ = ('space_order', 'time_order', 'indices')

    @cached_property
    def _functions(self):
        return frozenset().union(*[i._functions for i in self._args_diff])

    @cached_property
    def _args_diff(self):
        ret = [i for i in self.args if isinstance(i, Differentiable)]
        ret.extend([i.function for i in self.args if i.is_Indexed])
        return tuple(ret)

    @cached_property
    def space_order(self):
        # Default 100 is for "infinitely" differentiable
        return min([getattr(i, 'space_order', 100) or 100 for i in self._args_diff],
                   default=100)

    @cached_property
    def time_order(self):
        # Default 100 is for "infinitely" differentiable
        return min([getattr(i, 'time_order', 100) or 100 for i in self._args_diff],
                   default=100)

    @cached_property
    def grid(self):
        grids = {getattr(i, 'grid', None) for i in self._args_diff} - {None}
        if len(grids) > 1:
            warning("Expression contains multiple grids, returning first found")
        try:
            return grids.pop()
        except KeyError:
            return None

    @cached_property
    def dtype(self):
        dtypes = {f.dtype for f in self.find(Indexed)} - {None}
        return infer_dtype(dtypes)

    @cached_property
    def indices(self):
        return tuple(filter_ordered(flatten(getattr(i, 'indices', ())
                                            for i in self._args_diff)))

    @cached_property
    def dimensions(self):
        return tuple(filter_ordered(flatten(getattr(i, 'dimensions', ())
                                            for i in self._args_diff)))

    @property
    def indices_ref(self):
        """The reference indices of the object (indices at first creation)."""
        if len(self._args_diff) == 1:
            return self._args_diff[0].indices_ref
        elif len(self._args_diff) == 0:
            return DimensionTuple(*self.dimensions, getters=self.dimensions)
        return highest_priority(self).indices_ref

    @cached_property
    def staggered(self):
        return tuple(filter_ordered(flatten(getattr(i, 'staggered', ())
                                            for i in self._args_diff)))

    @cached_property
    def is_Staggered(self):
        return any([getattr(i, 'is_Staggered', False) for i in self._args_diff])

    @cached_property
    def is_TimeDependent(self):
        return any(i.is_Time for i in self.dimensions)

    @cached_property
    def _fd(self):
        # Filter out all args with fd order too high
        fd_args = []
        for f in self._args_diff:
            try:
                if f.space_order <= self.space_order and \
                        (not f.is_TimeDependent or f.time_order <= self.time_order):
                    fd_args.append(f)
            except AttributeError:
                pass
        return dict(ChainMap(*[getattr(i, '_fd', {}) for i in fd_args]))

    @cached_property
    def _symbolic_functions(self):
        return frozenset([i for i in self._functions if i.coefficients == 'symbolic'])

    @cached_property
    def _uses_symbolic_coefficients(self):
        return bool(self._symbolic_functions)

    @cached_property
    def _coeff_symbol(self, *args, **kwargs):
        if self._uses_symbolic_coefficients:
            return W
        else:
            raise ValueError("Couldn't find any symbolic coefficients")

    def _eval_at(self, func):
        if not func.is_Staggered:
            # Cartesian grid, do no waste time
            return self
        return self.func(*[getattr(a, '_eval_at', lambda x: a)(func) for a in self.args])

    def _subs(self, old, new, **hints):
        if old == self:
            return new
        if old == new:
            return self
        args = list(self.args)
        for i, arg in enumerate(args):
            try:
                args[i] = arg._subs(old, new, **hints)
            except AttributeError:
                continue
        return self.func(*args, evaluate=False)

    @property
    def _eval_deriv(self):
        return self.func(*[getattr(a, '_eval_deriv', a) for a in self.args])

    @property
    def _fd_priority(self):
        return .75 if self.is_TimeDependent else .5

    def __hash__(self):
        return super(Differentiable, self).__hash__()

    def __getattr__(self, name):
        """
        Try calling a dynamically created FD shortcut.

        Notes
        -----
        This method acts as a fallback for __getattribute__
        """
        if name in self._fd:
            return self._fd[name][0](self)
        raise AttributeError("%r object has no attribute %r" % (self.__class__, name))

    # Override SymPy arithmetic operators
    @call_highest_priority('__radd__')
    def __add__(self, other):
        return Add(self, other)

    @call_highest_priority('__add__')
    def __iadd__(self, other):
        return Add(self, other)

    @call_highest_priority('__add__')
    def __radd__(self, other):
        return Add(other, self)

    @call_highest_priority('__rsub__')
    def __sub__(self, other):
        return Add(self, -other)

    @call_highest_priority('__sub__')
    def __isub__(self, other):
        return Add(self, -other)

    @call_highest_priority('__sub__')
    def __rsub__(self, other):
        return Add(other, -self)

    @call_highest_priority('__rmul__')
    def __mul__(self, other):
        return Mul(self, other)

    @call_highest_priority('__mul__')
    def __imul__(self, other):
        return Mul(self, other)

    @call_highest_priority('__mul__')
    def __rmul__(self, other):
        return Mul(other, self)

    def __pow__(self, other):
        return Pow(self, other)

    def __rpow__(self, other):
        return Pow(other, self)

    @call_highest_priority('__rdiv__')
    def __div__(self, other):
        return Mul(self, Pow(other, sympy.S.NegativeOne))

    @call_highest_priority('__div__')
    def __rdiv__(self, other):
        return Mul(other, Pow(self, sympy.S.NegativeOne))

    __truediv__ = __div__
    __rtruediv__ = __rdiv__

    def __floordiv__(self, other):
        from .elementary import floor
        return floor(self / other)

    def __rfloordiv__(self, other):
        from .elementary import floor
        return floor(other / self)

    def __mod__(self, other):
        return Mod(self, other)

    def __rmod__(self, other):
        return Mod(other, self)

    def __neg__(self):
        return Mul(sympy.S.NegativeOne, self)

    def __eq__(self, other):
<<<<<<< HEAD
        return super(Differentiable, self).__eq__(other) is True and\
            all(getattr(self, i, None) == getattr(other, i, None) for i in self._state)
=======
        ret = super(Differentiable, self).__eq__(other)
        if ret is NotImplemented or not ret:
            # Non comparable or not equal as sympy objects
            return False
        return all(getattr(self, i, None) == getattr(other, i, None)
                   for i in self.__rkwargs__)
>>>>>>> 40d9fbc4

    @property
    def name(self):
        return "".join(f.name for f in self._functions)

    def shift(self, dim, shift):
        """
        Shift  expression by `shift` along the Dimension `dim`.
        For example u.shift(x, x.spacing) = u(x + h_x).
        """
        return self._subs(dim, dim + shift)

    @property
    def laplace(self):
        """
        Generates a symbolic expression for the Laplacian, the second
        derivative w.r.t all spatial Dimensions.
        """
        space_dims = [d for d in self.dimensions if d.is_Space]
        derivs = tuple('d%s2' % d.name for d in space_dims)
        return Add(*[getattr(self, d) for d in derivs])

    def div(self, shift=None):
        space_dims = [d for d in self.dimensions if d.is_Space]
        shift_x0 = make_shift_x0(shift, (len(space_dims),))
        return Add(*[getattr(self, 'd%s' % d.name)(x0=shift_x0(shift, d, None, i))
                     for i, d in enumerate(space_dims)])

    def grad(self, shift=None):
        from devito.types.tensor import VectorFunction, VectorTimeFunction
        space_dims = [d for d in self.dimensions if d.is_Space]
        shift_x0 = make_shift_x0(shift, (len(space_dims),))
        comps = [getattr(self, 'd%s' % d.name)(x0=shift_x0(shift, d, None, i))
                 for i, d in enumerate(space_dims)]
        vec_func = VectorTimeFunction if self.is_TimeDependent else VectorFunction
        return vec_func(name='grad_%s' % self.name, time_order=self.time_order,
                        space_order=self.space_order, components=comps, grid=self.grid)

    def biharmonic(self, weight=1):
        """
        Generates a symbolic expression for the weighted biharmonic operator w.r.t.
        all spatial Dimensions Laplace(weight * Laplace (self))
        """
        space_dims = [d for d in self.dimensions if d.is_Space]
        derivs = tuple('d%s2' % d.name for d in space_dims)
        return Add(*[getattr(self.laplace * weight, d) for d in derivs])

    def diff(self, *symbols, **assumptions):
        """
        Like ``sympy.diff``, but return a ``devito.Derivative`` instead of a
        ``sympy.Derivative``.
        """
        from devito.finite_differences.derivative import Derivative
        return Derivative(self, *symbols, **assumptions)

    def has(self, *pattern):
        """
        Unlike generic SymPy use cases, in Devito the majority of calls to `has`
        occur through the finite difference routines passing `sympy.core.symbol.Symbol`
        as `pattern`. Since the generic `_has` can be prohibitively expensive,
        we here quickly handle this special case, while using the superclass' `has`
        as fallback.
        """
        for p in pattern:
            # Following sympy convention, return True if any is found
            if isinstance(p, type) and issubclass(p, sympy.Symbol):
                # Symbols (and subclasses) are the leaves of an expression, and they
                # are promptly available via `free_symbols`. So this is super quick
                if any(isinstance(i, p) for i in self.free_symbols):
                    return True
        return super().has(*pattern)

    def has_free(self, *patterns):
        """
        Return True if self has object(s) `patterns` as a free expression,
        False otherwise.

        Notes
        -----
        This is overridden in SymPy 1.10, but not in previous versions.
        """
        try:
            return super().has_free(*patterns)
        except AttributeError:
            return all(i in self.free_symbols for i in patterns)


def highest_priority(DiffOp):
    prio = lambda x: getattr(x, '_fd_priority', 0)
    return sorted(DiffOp._args_diff, key=prio, reverse=True)[0]


# Abstract symbol representing a symbolic coefficient
W = sympy.Function('W')


class DifferentiableOp(Differentiable):

    __sympy_class__ = None

    def __new__(cls, *args, **kwargs):
        # Do not re-evaluate if any of the args is an EvalDerivative,
        # since the integrity of these objects must be preserved
        if any(isinstance(i, EvalDerivative) for i in args):
            kwargs['evaluate'] = False

        obj = cls.__base__.__new__(cls, *args, **kwargs)

        # Unfortunately SymPy may build new sympy.core objects (e.g., sympy.Add),
        # so here we have to rebuild them as devito.core objects
        if kwargs.get('evaluate', True):
            obj = diffify(obj)

        return obj

    def subs(self, *args, **kwargs):
        return self.func(*[getattr(a, 'subs', lambda x: a)(*args, **kwargs)
                           for a in self.args], evaluate=False)

    _subs = Differentiable._subs

    @property
    def _gather_for_diff(self):
        return self

    # Bypass useless expensive SymPy _eval_ methods, for which we either already
    # know or don't care about the answer, because it'd have ~zero impact on our
    # average expressions

    def _eval_is_even(self):
        return None

    def _eval_is_odd(self):
        return None

    def _eval_is_integer(self):
        return None

    def _eval_is_negative(self):
        return None

    def _eval_is_extended_negative(self):
        return None

    def _eval_is_positive(self):
        return None

    def _eval_is_extended_positive(self):
        return None

    def _eval_is_zero(self):
        return None


class DifferentiableFunction(DifferentiableOp):

    def __new__(cls, *args, **kwargs):
        return cls.__sympy_class__.__new__(cls, *args, **kwargs)

    def _eval_at(self, func):
        return self


class Add(DifferentiableOp, sympy.Add):
    __sympy_class__ = sympy.Add

    def __new__(cls, *args, **kwargs):
        # Here, often we get `evaluate=False` to prevent SymPy evaluation (e.g.,
        # when `cls==EvalDerivative`), but in all cases we at least apply a small
        # set of basic simplifications

        # (a+b)+c -> a+b+c (flattening)
        nested, others = split(args, lambda e: isinstance(e, Add))
        args = flatten(e.args for e in nested) + list(others)

        # a+0 -> a
        args = [i for i in args if i != 0]

        # Reorder for homogeneity with pure SymPy types
        _addsort(args)

        return super().__new__(cls, *args, **kwargs)


class Mul(DifferentiableOp, sympy.Mul):
    __sympy_class__ = sympy.Mul

    def __new__(cls, *args, **kwargs):
        # A Mul, being a DifferentiableOp, may not trigger evaluation upon
        # construction (e.g., when an EvalDerivative is present among its
        # arguments), so here we apply a small set of basic simplifications
        # to avoid generating functional, but ugly, code

        # (a*b)*c -> a*b*c (flattening)
        nested, others = split(args, lambda e: isinstance(e, Mul))
        args = flatten(e.args for e in nested) + list(others)

        # a*0 -> 0
        if any(i == 0 for i in args):
            return sympy.S.Zero

        # a*1 -> a
        args = [i for i in args if i != 1]

        # a*-1 -> a*-1
        # a*-1*-1 -> a
        # a*-1*-1*-1 -> a*-1
        nminus = len([i for i in args if i == sympy.S.NegativeOne])
        args = [i for i in args if i != sympy.S.NegativeOne]
        if nminus % 2 == 1:
            args.append(sympy.S.NegativeOne)

        # Reorder for homogeneity with pure SymPy types
        _mulsort(args)

        # `sympy.Mul.flatten(coeff, Add)` flattens out nested Adds within Add,
        # which would destroy `EvalDerivative`s if present. So here we perform
        # a similar thing, but cautiously construct an evaluated Add, which
        # will preserve the integrity of `EvalDerivative`s, if any
        try:
            a, b = args
            if a.is_Rational:
                r, b = b.as_coeff_Mul()
                if r is sympy.S.One and type(b) is Add:
                    return Add(*[_keep_coeff(a, bi) for bi in b.args], evaluate=False)
        except (AttributeError, ValueError):
            pass

        return super().__new__(cls, *args, **kwargs)

    @property
    def _gather_for_diff(self):
        """
        We handle Mul arguments by hand in case of staggered inputs
        such as `f(x)*g(x + h_x/2)` that will be transformed into
        f(x + h_x/2)*g(x + h_x/2) and priority  of indexing is applied
        to have single indices as in this example.
        The priority is from least to most:
            - param
            - NODE
            - staggered
        """

        if len(set(f.staggered for f in self._args_diff)) == 1:
            return self

        func_args = highest_priority(self)
        new_args = []
        ref_inds = func_args.indices_ref._getters

        for f in self.args:
            if f not in self._args_diff:
                new_args.append(f)
            elif f is func_args or isinstance(f, DifferentiableFunction):
                new_args.append(f)
            else:
                ind_f = f.indices_ref._getters
                mapper = {ind_f.get(d, d): ref_inds.get(d, d)
                          for d in self.dimensions
                          if ind_f.get(d, d) is not ref_inds.get(d, d)}
                if mapper:
                    new_args.append(f.subs(mapper))
                else:
                    new_args.append(f)

        return self.func(*new_args, evaluate=False)


class Pow(DifferentiableOp, sympy.Pow):
    _fd_priority = 0
    __sympy_class__ = sympy.Pow


class Mod(DifferentiableOp, sympy.Mod):
    __sympy_class__ = sympy.Mod


class IndexSum(DifferentiableOp):

    """
    Represent the summation over a multiindex, that is a collection of
    Dimensions, of an indexed expression.
    """

    __rargs__ = ('expr', 'dimensions')

    is_commutative = True

    def __new__(cls, expr, dimensions, **kwargs):
        dimensions = as_tuple(dimensions)
        if not dimensions:
            return expr
        for d in dimensions:
            try:
                if d.is_Dimension and is_integer(d.symbolic_size):
                    continue
            except AttributeError:
                pass
            raise ValueError("Expected Dimension with numeric size, "
                             "got `%s` instead" % d)

        # TODO: `has_free` only available with SymPy v>=1.10
        # We should start using `not expr.has_free(*dimensions)` once we drop
        # support for SymPy 1.8<=v<1.0
        if not all(d in expr.free_symbols for d in dimensions):
            raise ValueError("All Dimensions `%s` must appear in `expr` "
                             "as free variables" % str(dimensions))

        for i in expr.find(IndexSum):
            for d in dimensions:
                if d in i.dimensions:
                    raise ValueError("Dimension `%s` already appears in a "
                                     "nested tensor contraction" % d)

        obj = sympy.Expr.__new__(cls, expr)
        obj._expr = expr
        obj._dimensions = dimensions

        return obj

    def __repr__(self):
        return "%s(%s, (%s))" % (self.__class__.__name__, self.expr,
                                 ', '.join(d.name for d in self.dimensions))

    __str__ = __repr__

    def _sympystr(self, printer):
        return str(self)

    def _hashable_content(self):
        return super()._hashable_content() + (self.dimensions,)

    @property
    def expr(self):
        return self._expr

    @property
    def dimensions(self):
        return self._dimensions

    def _evaluate(self, **kwargs):
        expr = self.expr._evaluate(**kwargs)

        if not kwargs.get('expand', True):
            return self.func(expr, self.dimensions)

        values = product(*[list(d.range) for d in self.dimensions])
        terms = []
        for i in values:
            mapper = dict(zip(self.dimensions, i))
            terms.append(expr.xreplace(mapper))
        return sum(terms)

    @property
    def free_symbols(self):
        return super().free_symbols - set(self.dimensions)

    func = DifferentiableOp._rebuild


class Weights(Array):

    """
    The weights (or coefficients) of a finite-difference expansion.
    """

    def __init_finalize__(self, *args, **kwargs):
        dimensions = as_tuple(kwargs.get('dimensions'))
        weights = kwargs.get('initvalue')

        assert len(dimensions) == 1
        d = dimensions[0]
        assert isinstance(d, StencilDimension) and d.symbolic_size == len(weights)
        assert isinstance(weights, (list, tuple, np.ndarray))

        # Normalize `weights`
        weights = tuple(sympy.sympify(i) for i in weights)

        self._spacings = set().union(*[i.find(Spacing) for i in weights])

        kwargs['scope'] = 'constant'
        kwargs['initvalue'] = weights

        super().__init_finalize__(*args, **kwargs)

    def __eq__(self, other):
        return (isinstance(other, Weights) and
                self.name == other.name and
                self.dimension == other.dimension and
                self.indices == other.indices and
                self.weights == other.weights)

    __hash__ = sympy.Basic.__hash__

    def _hashable_content(self):
        return (self.name, self.dimension, str(self.weights))

    @property
    def dimension(self):
        return self.dimensions[0]

    @property
    def spacings(self):
        return self._spacings

    weights = Array.initvalue

    def _xreplace(self, rule):
        if self in rule:
            return rule[self], True
        elif not rule:
            return self, False
        else:
            try:
                weights, flags = zip(*[i._xreplace(rule) for i in self.weights])
                if any(flags):
                    return self.func(initvalue=weights, function=None), True
            except AttributeError:
                # `float` weights
                pass
            return super()._xreplace(rule)


class IndexDerivative(IndexSum):

    __rargs__ = ('expr', 'mapper')

    def __new__(cls, expr, mapper, **kwargs):
        dimensions = as_tuple(mapper.values())

        # Detect the Weights among the arguments
        weightss = []
        for a in expr.args:
            try:
                f = a.function
            except AttributeError:
                continue
            if isinstance(f, Weights):
                weightss.append(a)

        # Sanity check
        if not (expr.is_Mul and len(weightss) == 1):
            raise ValueError("Expect `expr*weights`, got `%s` instead" % str(expr))
        weights = weightss.pop()

        obj = super().__new__(cls, expr, dimensions)
        obj._weights = weights
        obj._mapper = frozendict(mapper)

        return obj

    def _hashable_content(self):
        return super()._hashable_content() + (self.mapper,)

    def compare(self, other):
        if self is other:
            return 0
        n1 = self.__class__
        n2 = other.__class__
        if n1.__name__ == n2.__name__:
            return self.base.compare(other.base)
        else:
            return super().compare(other)

    @cached_property
    def base(self):
        return self.expr.func(*[a for a in self.expr.args if a is not self.weights])

    @property
    def weights(self):
        return self._weights

    @property
    def mapper(self):
        return self._mapper

    @property
    def depth(self):
        iderivs = self.expr.find(IndexDerivative)
        return 1 + max([i.depth for i in iderivs], default=0)

    def _evaluate(self, **kwargs):
        expr = super()._evaluate(**kwargs)

        if not kwargs.get('expand', True):
            return expr

        w = self.weights
        f = w.function
        d = w.dimension
        mapper = {w.subs(d, i): f.weights[n] for n, i in enumerate(d.range)}
        expr = expr.xreplace(mapper)

        return expr


# SymPy args ordering is the same for Derivatives and IndexDerivatives
ordering_of_classes.insert(ordering_of_classes.index('Derivative') + 1,
                           'IndexDerivative')


class EvalDerivative(DifferentiableOp, sympy.Add):

    is_commutative = True

    __rkwargs__ = ('base',)

    def __new__(cls, *args, base=None, **kwargs):
        kwargs['evaluate'] = False

        # a+0 -> a
        args = [i for i in args if i != 0]

        # Reorder for homogeneity with pure SymPy types
        _addsort(args)

        obj = super().__new__(cls, *args, **kwargs)

        try:
            obj.base = base
        except AttributeError:
            # This might happen if e.g. one attempts a (re)construction with
            # one sole argument. The (re)constructed EvalDerivative degenerates
            # to an object of different type, in classic SymPy style. That's fine
            assert len(args) <= 1
            assert not obj.is_Add
            return obj

        return obj

    func = DifferentiableOp._rebuild

    def _new_rawargs(self, *args, **kwargs):
        kwargs.pop('is_commutative', None)
        return self.func(*args, **kwargs)


class diffify(object):

    """
    Helper class based on single dispatch to reconstruct all nodes in a sympy
    tree such they are all of type Differentiable.

    Notes
    -----
    The name "diffify" stems from SymPy's "simpify", which has an analogous task --
    converting all arguments into SymPy core objects.
    """

    def __new__(cls, obj):
        args = [diffify._doit(i) for i in obj.args]
        obj = diffify._doit(obj, args)
        return obj

    def _doit(obj, args=None):
        cls = diffify._cls(obj)
        args = args or obj.args

        if cls is obj.__class__:
            # Try to just update the args if possible (Add, Mul)
            try:
                return obj._new_rawargs(*args, is_commutative=obj.is_commutative)
            # Or just return the object (Float, Symbol, Function, ...)
            except AttributeError:
                return obj

        # Create object directly from args, avoid any rebuild
        return cls(*args, evaluate=False)

    @singledispatch
    def _cls(obj):
        return obj.__class__

    @_cls.register(sympy.Add)
    def _(obj):
        return Add

    @_cls.register(sympy.Mul)
    def _(obj):
        return Mul

    @_cls.register(sympy.Pow)
    def _(obj):
        return Pow

    @_cls.register(sympy.Mod)
    def _(obj):
        return Mod

    @_cls.register(Add)
    @_cls.register(Mul)
    @_cls.register(Pow)
    @_cls.register(Mod)
    @_cls.register(EvalDerivative)
    def _(obj):
        return obj.__class__


def diff2sympy(expr):
    """
    Translate a Differentiable expression into a SymPy expression.
    """

    def _diff2sympy(obj):
        flag = False
        args = []
        for a in obj.args:
            ax, af = _diff2sympy(a)
            args.append(ax)
            flag |= af
        try:
            return obj.__sympy_class__(*args, evaluate=False), True
        except AttributeError:
            # Not of type DifferentiableOp
            pass
        except TypeError:
            # Won't lower (e.g., EvalDerivative)
            pass
        if flag:
            try:
                return obj.func(*args, evaluate=False), True
            except TypeError:
                # In case of indices using other Function, evaluate
                # may not be a supported argument.
                return obj.func(*args), True
        else:
            return obj, False

    return _diff2sympy(expr)[0]


# Make sure `sympy.evalf` knows how to evaluate the inherited classes
# Without these, `evalf` would rely on a much slower, much more generic, and
# thus much more time-inefficient fallback routine. This would hit us
# pretty badly when taking derivatives (see `finite_difference.py`), where
# `evalf` is used systematically
evalf_table[Add] = evalf_table[sympy.Add]
evalf_table[Mul] = evalf_table[sympy.Mul]
evalf_table[Pow] = evalf_table[sympy.Pow]<|MERGE_RESOLUTION|>--- conflicted
+++ resolved
@@ -245,17 +245,14 @@
         return Mul(sympy.S.NegativeOne, self)
 
     def __eq__(self, other):
-<<<<<<< HEAD
-        return super(Differentiable, self).__eq__(other) is True and\
-            all(getattr(self, i, None) == getattr(other, i, None) for i in self._state)
-=======
         ret = super(Differentiable, self).__eq__(other)
         if ret is NotImplemented or not ret:
             # Non comparable or not equal as sympy objects
             return False
         return all(getattr(self, i, None) == getattr(other, i, None)
                    for i in self.__rkwargs__)
->>>>>>> 40d9fbc4
+        return super(Differentiable, self).__eq__(other) is True and\
+            all(getattr(self, i, None) == getattr(other, i, None) for i in self._state)
 
     @property
     def name(self):
