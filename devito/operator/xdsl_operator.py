--- conflicted
+++ resolved
@@ -137,18 +137,10 @@
                 print("JIT Backdoor: loading xdsl file from: " + backdoor)
                 with open(backdoor, 'r') as f:
                     module_str = f.read()
-<<<<<<< HEAD
-=======
-
->>>>>>> 5df0f765
             source_name = os.path.splitext(self._tf.name)[0] + ".mlir"
             source_file = open(source_name, "w")
             source_file.write(module_str)
             source_file.close()
-<<<<<<< HEAD
-=======
-
->>>>>>> 5df0f765
             # compile IR using xdsl-opt | mlir-opt | mlir-translate | clang
             try:
                 cflags = CFLAGS
@@ -169,10 +161,6 @@
                     f'mlir-opt -p {mlir_pipeline} | ' \
                     f'mlir-translate --mlir-to-llvmir | ' \
                     f'{cc} {cflags} -shared -o {self._tf.name} {self._interop_tf.name} -xir -'
-<<<<<<< HEAD
-=======
-
->>>>>>> 5df0f765
                 print(cmd)
                 res = subprocess.run(
                     cmd,
@@ -195,13 +183,8 @@
         elapsed = self._profiler.py_timers['jit-compile']
 
         perf("XDSLOperator `%s` jit-compiled `%s` in %.2f s with `mlir-opt`" %
-<<<<<<< HEAD
-                    (self.name, source_name, elapsed))
-        
-=======
              (self.name, source_name, elapsed))
 
->>>>>>> 5df0f765
     @property
     def _soname(self):
         return self._tf.name
