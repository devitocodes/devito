import cgen_wrapper as cgen
import numpy as np
<<<<<<< HEAD
from devito.tools import convert_dtype_to_ctype
=======
from at_controller import AtController
>>>>>>> 22ab8977


class FunctionManager(object):
    """Class that accepts a list of FunctionDescriptor objects and generates the C
        function represented by it
    """
    libraries = ['cassert', 'cstdlib', 'cmath', 'iostream',
                 'fstream', 'vector', 'cstdio', 'string', 'inttypes.h', 'sys/time.h', 'math.h']

    _pymic_attribute = 'PYMIC_KERNEL'

    def __init__(self, function_descriptors, mic_flag=False, openmp=False):
        self.function_descriptors = function_descriptors
        self._defines = []
        self.mic_flag = mic_flag
        if openmp:
            self.libraries = self.libraries + ['omp.h']

        for fd in self.function_descriptors:  # appends main function if flag is set to true
            if fd.add_main_at_function:
                self._append_main_at_function(fd)
                break

    def includes(self):
        statements = []
        statements += self._defines
        statements += [cgen.Include(s) for s in self.libraries]
        if self.mic_flag:
            statements += [cgen.Include('pymic_kernel.h')]
        return cgen.Module(statements)

    def add_define(self, name, text):
        self._defines.append(cgen.Define(name, text))

    def generate(self):
        statements = [self.includes()]
        statements += [self.process_function(m) for m in self.function_descriptors]
        return cgen.Module(statements)

    def process_function(self, function_descriptor):
        return cgen.FunctionBody(self.generate_function_signature(function_descriptor),
                                 self.generate_function_body(function_descriptor))

    def generate_function_signature(self, function_descriptor):
        function_params = []
        for param in function_descriptor.matrix_params:
            param_vec_def = cgen.Pointer(cgen.POD(param['dtype'], param['name']+"_vec"))
            function_params = function_params + [param_vec_def]
        if self.mic_flag:
            function_params += [cgen.Pointer(cgen.POD(type_label, name+"_pointer")) for type_label, name in function_descriptor.value_params]

            # sets function return type if specified
            return_type = function_descriptor.return_type if function_descriptor.return_type else self._pymic_attribute + '\nint'

            return cgen.FunctionDeclaration(cgen.Value(return_type, function_descriptor.name),
                                            function_params)
        else:
            function_params += [cgen.POD(type_label, name) for type_label, name in function_descriptor.value_params]

            # used in auto tune
            if function_descriptor.return_type:  # sets return type if specified
                return cgen.FunctionDeclaration(cgen.Value(function_descriptor.return_type, function_descriptor.name),
                                                function_params)

            return cgen.Extern("C", cgen.FunctionDeclaration(cgen.Value('int', function_descriptor.name), function_params))

    def generate_function_body(self, function_descriptor):
        statements = [cgen.POD(var[0], var[1]) for var in function_descriptor.local_vars]

        for param in function_descriptor.matrix_params:
            num_dim = len(param['shape'])
            arr = "".join(
                ["[%d]" % (param['shape'][i])
                 for i in range(1, num_dim)]
            )
            cast_pointer = cgen.Initializer(
                cgen.POD(param['dtype'], "(*%s)%s" % (param['name'], arr)),
                '(%s (*)%s) %s' % (cgen.dtype_to_ctype(param['dtype']), arr, param['name']+"_vec")
            )
            statements.append(cast_pointer)
        if self.mic_flag:
            for param in function_descriptor.value_params:
                cast_pointer = cgen.Initializer(cgen.POD(param[0], "(%s)" % (param[1])), '*%s' % (param[1]+"_pointer"))
                statements.append(cast_pointer)
        statements.append(function_descriptor.body)
        statements.append(cgen.Statement("return 0"))
        return cgen.Block(statements)

    def _append_main_at_function(self, function_descriptor):
        """Appends main at function to the list function desc. Works with assumption that we are tuning first function.

        Args:
            function_descriptor (FunctionDescriptor): function descriptor which has at main function flag set
        """

        statements = []  # statements for cgen.block
        pnames = []  # parameter names
        main_fd = FunctionDescriptor("main")
        main_fd.return_type = "int"

        # allocates the space for matrix'es
        # Note currently auto tunes only the first function in function descriptors. If scope is larger. Extend
        for param in function_descriptor.matrix_params:
            array_size_str = ""
            for shape in param["shape"]:
                array_size_str += "%s * " % shape

            ptype = cgen.dtype_to_ctype(param['dtype'])
            pname = param["name"] + "_vec"
            pnames.append(pname)

            # Produces similar str: double* m_vec =(double*)malloc(336*336*336*sizeof(double))
            allocation_str = "%s* %s = (%s*)malloc(%ssizeof(%s))" % (ptype, pname, ptype, array_size_str, ptype)
            statements.append(cgen.Statement(allocation_str))

        statements.append(cgen.Pragma("isat marker %s" % AtController.at_markers[1][0]))  # tells at measure start

        #                      cuts the [    removes ]        removes ' symbol
        function_args_str = str(pnames)[1:].replace(']', '').replace('\'', '')

        # call to function that we are auto tuning
        statements.append(cgen.Statement("%s(%s)" % (function_descriptor.name, function_args_str)))

        statements.append(cgen.Pragma("isat marker %s" % AtController.at_markers[1][1]))  # tells at measure end

        main_fd.set_body(cgen.Block(statements))  # set whole function body
        self.function_descriptors.append(main_fd)  # append function descriptor to the list


class FunctionDescriptor(object):
    """ This class can be used to describe a general C function which receives multiple parameters
    and loops over one of the parameters, executing a given body of statements inside the loop
    """

    """ Pass the name and the body of the function
        Also pass skip_elements, which is an array of the number of elements to skip in each dimension
        while looping
    """
    def __init__(self, name):
        self.name = name
        self.matrix_params = []
        self.value_params = []
        self.local_vars = []
        self.return_type = None
        self.add_main_at_function = False

    def add_matrix_param(self, name, shape, dtype):
        """ Add a parameter to the function
            Each parameter has an associated name, shape, dtype

           ex result function_name(double *m){
           double (*m)[180][180] = (double (*)[180][180]) m_vec;
        """
        self.matrix_params.append({'name': name, 'shape': shape, 'dtype': dtype})

    def add_value_param(self, name, dtype):
        """ Declare a new value (scalar) param for this function
        Param_type: numpy dtype
        name: name of the param
        """
        self.value_params.append((np.dtype(dtype), name))

    def add_local_variable(self, name, dtype):
        try:
            self.local_vars.append((np.dtype(dtype), name))
        except:
            self.local_vars.append((dtype, name))

    def set_body(self, body):
        """ Sets body.

        Args:
            body (cgen.Statement|cgen.Block): body of function. If not required type function manager complains
        """
        self.body = body

    @property
    def params(self):
        return self.matrix_params + self.value_params

    @property
    def argtypes(self):
        """Create argument types for defining function signatures via ctypes."""
        argtypes = [np.ctypeslib.ndpointer(dtype=p['dtype'], flags='C')
                    for p in self.matrix_params]
        argtypes += [convert_dtype_to_ctype(p[0]) for p in self.value_params]
        return argtypes<|MERGE_RESOLUTION|>--- conflicted
+++ resolved
@@ -1,10 +1,7 @@
 import cgen_wrapper as cgen
 import numpy as np
-<<<<<<< HEAD
+from at_controller import AtController
 from devito.tools import convert_dtype_to_ctype
-=======
-from at_controller import AtController
->>>>>>> 22ab8977
 
 
 class FunctionManager(object):
