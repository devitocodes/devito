--- conflicted
+++ resolved
@@ -1,22 +1,15 @@
 from collections import OrderedDict, defaultdict
 from functools import partial, singledispatch, wraps
 
-<<<<<<< HEAD
-from devito.finite_differences.differentiable import Differentiable
-from devito.ir.iet import (Call, ExprStmt, Iteration, SyncSpot, AsyncCallable,
-                           FindNodes, FindSymbols, MapNodes, MetaCall, Transformer,
-                           EntryFunction, FixedArgsCallable, Uxreplace,
-                           derive_parameters)
-=======
 import numpy as np
 from sympy import Mul
 
+from devito.finite_differences.differentiable import Differentiable
 from devito.ir.iet import (
     Call, ExprStmt, Expression, Iteration, SyncSpot, AsyncCallable, FindNodes,
     FindSymbols, MapNodes, MetaCall, Transformer, EntryFunction,
     FixedArgsCallable, Uxreplace, derive_parameters
 )
->>>>>>> 44b4aebd
 from devito.ir.support import SymbolRegistry
 from devito.mpi.distributed import MPINeighborhood
 from devito.mpi.routines import Gather, Scatter, HaloUpdate, HaloWait, MPIMsg
