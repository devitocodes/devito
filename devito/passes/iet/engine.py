from collections import OrderedDict, defaultdict
from functools import partial, singledispatch, wraps

<<<<<<< HEAD
from devito.ir.iet import (Call, ExprStmt, Iteration, SyncSpot, AsyncCallable,
                           FindNodes, FindSymbols, MapNodes, MetaCall, Transformer,
                           EntryFunction, FixedArgsCallable, Uxreplace,
                           derive_parameters)
=======
import numpy as np
from sympy import Mul

from devito.ir.iet import (
    Call, ExprStmt, Expression, Iteration, SyncSpot, AsyncCallable, FindNodes,
    FindSymbols, MapNodes, MetaCall, Transformer, EntryFunction,
    ThreadCallable, Uxreplace, derive_parameters
)
>>>>>>> 8fa28c35
from devito.ir.support import SymbolRegistry
from devito.mpi.distributed import MPINeighborhood
from devito.mpi.routines import Gather, Scatter, HaloUpdate, HaloWait, MPIMsg
from devito.passes import needs_transfer
from devito.symbolics import (FieldFromComposite, FieldFromPointer, IndexedPointer,
                              search)
from devito.tools import DAG, as_tuple, filter_ordered, sorted_priority, timed_pass
from devito.types import (
    Array, Bundle, ComponentAccess, CompositeObject, Lock, IncrDimension,
    ModuloDimension, Indirection, Pointer, SharedData, ThreadArray, Symbol, Temp,
    NPThreads, NThreadsBase, Wildcard
)
from devito.types.args import ArgProvider
from devito.types.dense import DiscreteFunction
from devito.types.dimension import AbstractIncrDimension, BlockDimension

__all__ = ['Graph', 'iet_pass', 'iet_visit']


class Graph:

    """
    DAG representation of a call graph.

    The nodes of the DAG are IET Callables.
    An edge from node `a` to node `b` indicates that `b` calls `a`.

    The `apply` method visits the Graph and applies a transformation `T`
    to all nodes. This may change the state of the Graph:

        * Node `a` gets replaced by `a' = T(a)`.
        * New nodes (Callables) may be added.
          * Consequently, edges are added.
        * New global objects may be introduced:
          * Global symbols, header files, ...

    The `visit` method collects info about the nodes in the Graph.
    """

    def __init__(self, iet, options=None, sregistry=None, **kwargs):
        self.efuncs = OrderedDict([(iet.name, iet)])

        self.sregistry = sregistry

        self.includes = []
        self.headers = []
        self.namespaces = []
        self.globals = []

        # Stash immutable information useful for one or more compiler passes

        # All written user-level objects
        writes = FindSymbols('writes').visit(iet)
        self.writes_input = frozenset(f for f in writes if f.is_Input)

        # All symbols requiring host-device data transfers when running
        # on device
        self.data_movs = rmovs, wmovs = set(), set()
        gpu_fit = (options or {}).get('gpu-fit', ())
        for i in FindNodes(ExprStmt).visit(iet):
            wmovs.update({w for w in i.writes
                          if needs_transfer(w, gpu_fit)})
        for i in FindNodes(ExprStmt).visit(iet):
            rmovs.update({f for f in i.functions
                          if needs_transfer(f, gpu_fit) and f not in wmovs})

    @property
    def root(self):
        return self.efuncs[list(self.efuncs).pop(0)]

    @property
    def funcs(self):
        return tuple(MetaCall(v, True) for v in self.efuncs.values())[1:]

    @property
    def sync_mapper(self):
        """
        A mapper {Iteration -> SyncSpot} describing the Iterations, if any,
        living an asynchronous region, across all Callables in the Graph.
        """
        dag = create_call_graph(self.root.name, self.efuncs)

        mapper = MapNodes(SyncSpot, (Iteration, Call)).visit(self.root)

        found = {}
        for k, v in mapper.items():
            if not k.is_async_op:
                continue

            while v:
                i = v.pop(0)

                if i.is_Iteration:
                    found[i] = k
                    continue

                for j in dag.all_predecessors(i.name):
                    try:
                        v.extend(FindNodes(Iteration).visit(self.efuncs[j]))
                    except KeyError:
                        # `j` is a foreign Callable
                        pass

        return found

    def apply(self, func, **kwargs):
        """
        Apply `func` to all nodes in the Graph. This changes the state of the Graph.
        """
        dag = create_call_graph(self.root.name, self.efuncs)

        # Apply `func`
        efuncs = dict(self.efuncs)
        for i in dag.topological_sort():
            efunc, metadata = func(efuncs[i], **kwargs)

            self.includes.extend(as_tuple(metadata.get('includes')))
            self.headers.extend(as_tuple(metadata.get('headers')))
            self.namespaces.extend(as_tuple(metadata.get('namespaces')))
            self.globals.extend(as_tuple(metadata.get('globals')))

            # Update jit-compiler if necessary
            try:
                compiler = kwargs['compiler']
                compiler.add_include_dirs(as_tuple(metadata.get('include_dirs')))
                compiler.add_libraries(as_tuple(metadata.get('libs')))
                compiler.add_library_dirs(as_tuple(metadata.get('lib_dirs')),
                                          rpath=metadata.get('rpath', False))
                compiler.add_ldflags(as_tuple(metadata.get('ldflags')))
            except KeyError:
                pass

            if efunc is efuncs[i]:
                continue

            new_efuncs = metadata.get('efuncs', [])

            efuncs[i] = efunc
            efuncs.update(OrderedDict([(i.name, i) for i in new_efuncs]))

            # Update the parameters / arguments lists since `func` may have
            # introduced or removed objects
            efuncs = update_args(efunc, efuncs, dag)

        # Minimize code size
        if len(efuncs) > len(self.efuncs):
            efuncs = reuse_compounds(efuncs, self.sregistry)
            efuncs = abstract_component_accesses(efuncs)
            efuncs = reuse_efuncs(self.root, efuncs, self.sregistry)

        self.efuncs = efuncs

        # Uniqueness
        self.includes = filter_ordered(self.includes)
        self.headers = filter_ordered(self.headers, key=str)
        self.namespaces = filter_ordered(self.namespaces, key=str)
        self.globals = filter_ordered(self.globals)

    def visit(self, func, **kwargs):
        """
        Apply `func` to all nodes in the Graph. `func` gathers info about the
        state of each node. The gathered info is returned to the called as a mapper
        from nodes to info. Unlike `apply`, `visit` does not change the state
        of the Graph.
        """
        dag = create_call_graph(self.root.name, self.efuncs)
        toposort = dag.topological_sort()

        mapper = OrderedDict([(i, func(self.efuncs[i], **kwargs)) for i in toposort])

        return mapper


def iet_pass(func):
    if isinstance(func, tuple):
        assert len(func) == 2 and func[0] is iet_visit
        call = lambda graph: graph.visit
        func = func[1]
    else:
        call = lambda graph: graph.apply

    @wraps(func)
    def wrapper(*args, **kwargs):
        if timed_pass.is_enabled():
            maybe_timed = timed_pass
        else:
            maybe_timed = lambda func, name: func
        try:
            # If the pass has been disabled, skip it
            if not kwargs['options'][func.__name__]:
                return
        except KeyError:
            pass
        try:
            # Pure function case
            graph, = args
            return maybe_timed(call(graph), func.__name__)(func, **kwargs)
        except ValueError:
            # Instance method case
            self, graph = args
            return maybe_timed(call(graph), func.__name__)(partial(func, self), **kwargs)
    return wrapper


def iet_visit(func):
    return iet_pass((iet_visit, func))


def create_call_graph(root, efuncs):
    """
    Create a Call graph -- a Direct Acyclic Graph with edges from callees
    to callers.
    """
    dag = DAG(nodes=[root])
    queue = [root]

    while queue:
        caller = queue.pop(0)
        callees = FindNodes(Call).visit(efuncs[caller])

        for callee in filter_ordered([i.name for i in callees]):
            if callee in efuncs:  # Exclude foreign Calls, e.g., MPI calls
                try:
                    dag.add_node(callee)
                    queue.append(callee)
                except KeyError:
                    # `callee` already in `dag`
                    pass
                dag.add_edge(callee, caller)

    # Sanity check
    assert dag.size == len(efuncs)

    return dag


def reuse_compounds(efuncs, sregistry=None):
    """
    Generalise `efuncs` so that groups of semantically identical compound types
    are replaced with a unique compound type, thus maximizing code reuse.

    For example, given two C structs originating from e.g. a CompositeObject

        struct foo {int a, char v}
        struct bar {int g, char e}

    Reduce them to:

        struct foo {int a, char v}

    Which requires replacing all references to `bar` with the new `foo`. Note that
    in this case the transformed `foo` is also syntactically identical to the
    input `foo`, but this isn't necessarily the case.
    """
    # Build {key -> [objs]} where [objs] can be, or are already, mapped to the
    # same abstract compound type
    candidates = defaultdict(list)
    for efunc in efuncs.values():
        for i in FindSymbols().visit(efunc):
            a = abstract_compound(i)
            if a is not None:
                candidates[a._C_ctype].append(i)

    subs = {}
    for v in candidates.values():
        # Do they actually need to be remapped to a common type or do they
        # already share the same type?
        ctypes = {i._C_ctype for i in v}
        if len(ctypes) == 1:
            continue

        base = abstract_compound(v[0], sregistry)

        subs.update({i: base._rebuild(name=i.name) for i in v})

    # Replace all occurrences in the form of FieldFrom{Composite,Pointer}
    mapper = {}
    for i0, i1 in subs.items():
        b0, b1 = i0.indexed, i1.indexed

        mapper.update({i0: i1, b0: b1})

        for f0, f1 in zip(i0.fields, i1.fields):
            for cls in (FieldFromComposite, FieldFromPointer):
                if f0.is_AbstractFunction:
                    mapper[cls(f0._C_symbol, b0)] = cls(f1._C_symbol, b1)
                else:
                    mapper[cls(f0.base, b0)] = cls(f1.base, b1)

    if mapper:
        efuncs = {i: Uxreplace(mapper).visit(efunc) for i, efunc in efuncs.items()}

    return efuncs


@singledispatch
def abstract_compound(i, sregistry=None):
    """
    Singledispatch-based implementation of type abstraction.
    """
    return


@abstract_compound.register(SharedData)
def _(i, sregistry=None):
    try:
        pname = sregistry.make_name(prefix='tsd')
    except AttributeError:
        pname = 'tsd'

    m = abstract_objects(i.fields)
    cfields = tuple(m.get(i, i) for i in i.cfields)
    ncfields = tuple(m.get(i, i) for i in i.ncfields)

    return i._rebuild(pname=pname, cfields=cfields, ncfields=ncfields, function=None)


def abstract_component_accesses(efuncs):
    """
    Generalise `efuncs` by replacing ComponentAccesses with pointer arithmetic
    where possible and useful.

    This pass is only applied to selected Callables:

        1) HaloUpdate/Gather
        2) HaloWait/Scatter
    """
    processed = dict(efuncs)

    for k, efunc in efuncs.items():
        if not isinstance(efunc, (HaloUpdate, HaloWait)):
            continue

        # Retrieve expected objects. If this fails, it means it's a structure
        # we don't recognize (e.g., an unsupported MPI scheme?), so we just
        # give up and move on
        try:
            call_copy_buffer, = FindNodes((Gather, Scatter)).visit(efunc)
            copy_buffer = efuncs[call_copy_buffer.name]
            f, = [i for i in copy_buffer.parameters if i.is_Bundle]
            msg, = [i for i in efunc.parameters if isinstance(i, MPIMsg)]
            dim, = FindSymbols('dimensions').visit(efunc)
        except ValueError:
            continue

        exprs = FindNodes(Expression).visit(copy_buffer)
        compaccs = set().union(*[search(i.expr, ComponentAccess) for i in exprs])
        if not compaccs or len(compaccs) == f.ncomp:
            continue

        # Sorted for deterministic codegen
        compaccs = sorted(compaccs, key=lambda i: i.index)

        # Access the same entry as `ca` but via pointer arithmetic instead
        arity_param = Symbol(name='arity', dtype=np.uint32, is_const=True)
        compoff_params = [Symbol(name=f'c{i}', dtype=np.uint32, is_const=True)
                          for i in range(len(compaccs))]

        f_flatten = f.func(name='flat_data', components=f.c0)

        subs = {}
        for ca, o in zip(compaccs, compoff_params):
            indices = [Mul(arity_param, i, evaluate=False) for i in ca.indices]
            indices[-1] += o
            subs[ca] = f_flatten.indexed[indices]

        # Transform the `copy_buffer` to use a flatten representation of the Bundle
        copy_buffer1 = Uxreplace(subs).visit(copy_buffer)
        parameters = [*copy_buffer1.parameters, arity_param, *compoff_params]
        parameters[parameters.index(f)] = f_flatten
        copy_buffer1 = copy_buffer1._rebuild(parameters=parameters)

        # Update the `efunc` to use the new `copy_buffer1` version
        arity_arg = FieldFromPointer(f._C_field_arity, f._C_symbol)
        compoff_args = [IndexedPointer(
            FieldFromComposite(msg._C_field_components, IndexedPointer(msg, dim)), i
        ) for i in range(len(compoff_params))]

        arguments = [*call_copy_buffer.arguments, arity_arg, *compoff_args]
        call_copy_buffer1 = call_copy_buffer._rebuild(arguments=arguments)
        efunc1 = Transformer({call_copy_buffer: call_copy_buffer1}).visit(efunc)

        processed.update({k: efunc1, copy_buffer.name: copy_buffer1})

    return processed


def reuse_efuncs(root, efuncs, sregistry=None):
    """
    Generalise `efuncs` so that syntactically identical Callables may be dropped,
    thus maximizing code reuse.

    For example, given two Callables

        foo0(u(x)) : u(x)**2
        foo1(v(x)) : v(x)**2

    Reduce them to one single Callable

        foo0(a(x)) : a(x)**2

    The call sites in `root` are transformed accordingly.
    """
    # Topological sorting ensures that nested Calls are abstract first.
    # For example, given `[foo0(u(x)): bar0(u), foo1(u(x)): bar1(u)]`,
    # assuming that `bar0` and `bar1` are compatible, we first process the
    # `bar`'s to obtain `[foo0(u(x)): bar0(u), foo1(u(x)): bar0(u)]`,
    # and finally `foo0(u(x)): bar0(u)`
    dag = create_call_graph(root.name, efuncs)

    mapper = {}
    for i in dag.topological_sort():
        if i == root.name:
            continue

        efunc = efuncs[i]

        # Avoid premature lowering of AsyncCalls -- it would obscenely
        # complicate the logic of the `pthredify` pass
        if isinstance(efunc, AsyncCallable):
            mapper[len(mapper)] = (efunc, [efunc])
            continue

        afunc = abstract_efunc(efunc)
        key = afunc._signature()

        try:
            # If we manage to succesfully map `efunc` to a previously abstracted
            # `afunc`, we need to update the call sites to use the new Call name
            afunc, mapped = mapper[key]
            mapped.append(efunc)

            for n in dag.downstream(i):
                subs = {c: c._rebuild(name=afunc.name)
                        for c in FindNodes(Call).visit(efuncs[n])
                        if c.name == efuncs[i].name}
                efuncs[n] = Transformer(subs).visit(efuncs[n])

        except KeyError:
            afunc = afunc._rebuild(name=efunc.name)
            mapper[key] = (afunc, [efunc])

    processed = [afunc if len(v) > 1 else v.pop() for afunc, v in mapper.values()]

    retval = {root.name: efuncs[root.name]}
    retval.update({i.name: i for i in processed})

    return retval


def abstract_efunc(efunc):
    """
    Abstract `efunc` applying a set of rules:

        * The `efunc` names becomes "foo".
        * Symbolic objects get replaced with "more abstract" objects:
            - DiscreteFunctions are renamed as "f0", "f1", ...
            - Arrays are renamed as "a0", "a1", ...
            - Objects are renamed as "o0", "o1", ...
    """
    functions = FindSymbols('basics|symbolics|dimensions').visit(efunc)

    mapper = abstract_objects(functions)

    efunc = Uxreplace(mapper).visit(efunc)
    efunc = efunc._rebuild(name='foo')

    return efunc


def abstract_objects(objects0, sregistry=None):
    """
    Proxy for `abstract_object`.
    """
    # Expose hidden objects for complete reconstruction
    objects = []
    for i in objects0:
        if i.is_Bundle:
            objects.extend(i.components)
        objects.append(i)

    # Precedence rules make it possible to reconstruct objects that depend on
    # higher priority objects
    keys = [Bundle, Array, DiscreteFunction, AbstractIncrDimension, BlockDimension]
    priority = {k: i for i, k in enumerate(keys, start=1)}
    objects = sorted_priority(objects, priority)

    # Build abstraction mappings
    mapper = {}
    sregistry = sregistry or SymbolRegistry()
    for i in objects:
        abstract_object(i, mapper, sregistry)

    return mapper


@singledispatch
def abstract_object(i, mapper, sregistry):
    """
    Singledispatch-based implementation of object abstraction.
    """
    return


@abstract_object.register(DiscreteFunction)
def _(i, mapper, sregistry):
    name = sregistry.make_name(prefix='f')

    v = i._rebuild(name=name, initializer=None, alias=True)

    mapper.update({
        i: v,
        i.indexed: v.indexed,
        i.dmap: v.dmap,
        i._C_symbol: v._C_symbol,
    })


@abstract_object.register(Array)
def _(i, mapper, sregistry):
    if isinstance(i, Lock):
        name = sregistry.make_name(prefix='lock')
    else:
        name = sregistry.make_name(prefix='a')

    v = i._rebuild(name=name, alias=True)

    mapper.update({
        i: v,
        i.indexed: v.indexed,
        i._C_symbol: v._C_symbol,
    })
    if i.dmap is not None:
        mapper[i.dmap] = v.dmap


@abstract_object.register(Bundle)
def _(i, mapper, sregistry):
    name = sregistry.make_name(prefix='a')
    components = [mapper[f] for f in i.components]

    v = i._rebuild(name=name, components=components, alias=True)

    mapper.update({
        i: v,
        i.indexed: v.indexed,
        i._C_symbol: v._C_symbol,
    })
    if i.dmap is not None:
        mapper[i.dmap] = v.dmap


@abstract_object.register(CompositeObject)
def _(i, mapper, sregistry):
    name = sregistry.make_name(prefix='o')

    v = i._rebuild(name)

    mapper[i] = v


@abstract_object.register(ThreadArray)
def _(i, mapper, sregistry):
    if isinstance(i, SharedData):
        name = sregistry.make_name(prefix='sdata')
    else:
        name = sregistry.make_name(prefix='threads')

    v = i._rebuild(name=name)

    mapper.update({
        i: v,
        i.indexed: v.indexed,
        i._C_symbol: v._C_symbol,
    })


@abstract_object.register(MPINeighborhood)
def _(i, mapper, sregistry):
    mapper[i] = i._rebuild()


@abstract_object.register(BlockDimension)
def _(i, mapper, sregistry):
    if i._depth != 2:
        return

    p = i.parent
    pp = i.parent.parent

    name0 = pp.name
    base = sregistry.make_name(prefix=name0)
    name1 = sregistry.make_name(prefix='%s_blk' % base)

    bd = i.parent._rebuild(name1, pp)
    d = i._rebuild(name0, bd, i._min.subs(p, bd), i._max.subs(p, bd))

    mapper.update({
        i: d,
        i.parent: bd
    })


@abstract_object.register(IncrDimension)
@abstract_object.register(ModuloDimension)
def _(i, mapper, sregistry):
    try:
        p = mapper[i.parent]
    except KeyError:
        return

    v = i._rebuild(i.name, p)

    mapper[i] = v


@abstract_object.register(Indirection)
def _(i, mapper, sregistry):
    mapper[i] = i._rebuild(name=sregistry.make_name(prefix='ind'))


@abstract_object.register(Temp)
@abstract_object.register(Wildcard)
def _(i, mapper, sregistry):
    mapper[i] = i._rebuild(name=sregistry.make_name(prefix='r'))


@abstract_object.register(Pointer)
def _(i, mapper, sregistry):
    mapper[i] = i._rebuild(name=sregistry.make_name(prefix='ptr'))


@abstract_object.register(NPThreads)
def _(i, mapper, sregistry):
    mapper[i] = i._rebuild(name=sregistry.make_name(prefix='npthreads'))


@abstract_object.register(NThreadsBase)
def _(i, mapper, sregistry):
    mapper[i] = i._rebuild(name=sregistry.make_name(prefix='nthreads'))


def update_args(root, efuncs, dag):
    """
    Re-derive the parameters of `root` and apply the changes in cascade through
    the `efuncs`.

    For example, given the Callable `root`:

        root(x, y) : x + z

    The re-derivation detects that the formal parameter `y` is now unused
    within `root.body`, while a free symbol `z` appears in an expression. Thus,
    `root` is reconstructed as:

        root(x, z) : x + z

    Now assume among `efuncs` there's a Callable `foo` that calls `root`:

        foo(...) : z = 5; root(x, y)

    Then `foo` will be reconstructed as:

        foo(...) : z = 5; root(x, z)

    If instead `foo` were as below:

        foo(...) : root(x, y)

    That is, no definition for `z` available, then it would be reconstructed as:

        foo(..., z) : root(x, z)
    """
    if isinstance(root, FixedArgsCallable):
        return efuncs

    # The parameters/arguments lists may have changed since a pass may have:
    # 1) introduced a new symbol
    new_params = derive_parameters(root, drop_locals=True)

    # 2) defined a symbol for which no definition was available yet (e.g.
    # via a malloc, or a Dereference)
    defines = FindSymbols('defines').visit(root.body)
    drop_params = [a for a in root.parameters if a in defines]

    # 3) removed a symbol that was previously necessary (e.g., `x_size` after
    # linearization)
    symbols = FindSymbols('basics').visit(root.body)
    drop_params.extend(a for a in root.parameters
                       if (a.is_Symbol or a.is_LocalObject) and a not in symbols)

    # 4) removed a function that was previously necessary
    functions = FindSymbols('symbolics').visit(root.body)
    drop_params.extend(a for a in root.parameters
                       if a.is_AbstractFunction and a not in functions)

    # Must record the index, not the param itself, since a param may be
    # bound to whatever arg, possibly a generic SymPy expr
    drop_params = [root.parameters.index(a) for a in drop_params]

    if not (new_params or drop_params):
        return efuncs

    # Create the new parameters and arguments lists

    def _filter(v, efunc=None):
        processed = [a for i, a in enumerate(v) if i not in drop_params]

        for a in new_params:
            if a in processed:
                # A child efunc trying to add a symbol alredy added by a
                # sibling efunc
                continue

            if isinstance(efunc, EntryFunction) and not isinstance(a, ArgProvider):
                # Temporaries (e.g., Arrays) *cannot* be arguments of an
                # EntryFunction. So if we end up here, `a` remains for
                # now undefined inside `efunc`
                continue

            processed.append(a)

        return processed

    efuncs = OrderedDict(efuncs)
    efuncs[root.name] = root._rebuild(parameters=_filter(root.parameters, root))

    # Update all call sites to use the new signature
    for n in dag.downstream(root.name):
        mapper = {c: c._rebuild(arguments=_filter(c.arguments))
                  for c in FindNodes(Call).visit(efuncs[n])
                  if c.name == root.name}
        efuncs[n] = Transformer(mapper).visit(efuncs[n])

    return efuncs<|MERGE_RESOLUTION|>--- conflicted
+++ resolved
@@ -1,21 +1,14 @@
 from collections import OrderedDict, defaultdict
 from functools import partial, singledispatch, wraps
 
-<<<<<<< HEAD
-from devito.ir.iet import (Call, ExprStmt, Iteration, SyncSpot, AsyncCallable,
-                           FindNodes, FindSymbols, MapNodes, MetaCall, Transformer,
-                           EntryFunction, FixedArgsCallable, Uxreplace,
-                           derive_parameters)
-=======
 import numpy as np
 from sympy import Mul
 
 from devito.ir.iet import (
     Call, ExprStmt, Expression, Iteration, SyncSpot, AsyncCallable, FindNodes,
     FindSymbols, MapNodes, MetaCall, Transformer, EntryFunction,
-    ThreadCallable, Uxreplace, derive_parameters
+    FixedArgsCallable, Uxreplace, derive_parameters
 )
->>>>>>> 8fa28c35
 from devito.ir.support import SymbolRegistry
 from devito.mpi.distributed import MPINeighborhood
 from devito.mpi.routines import Gather, Scatter, HaloUpdate, HaloWait, MPIMsg
