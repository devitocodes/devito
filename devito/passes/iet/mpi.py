--- conflicted
+++ resolved
@@ -77,19 +77,6 @@
     redundant, as it also appears later on in the Iteration body, so it is
     hoisted out of the Conditional.
     """
-<<<<<<< HEAD
-
-    # Precompute scopes to save time
-    scopes = {}
-    for i, v in MapNodes(child_types=Expression).visit(iet).items():
-        scopes[i] = Scope([e.expr for e in v])
-
-    # Analysis
-    hsmapper = {}
-    imapper = defaultdict(list)
-
-=======
->>>>>>> 4ee88fbc
     cond_mapper = _make_cond_mapper(iet)
     iter_mapper = _filter_iter_mapper(iet)
 
