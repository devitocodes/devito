--- conflicted
+++ resolved
@@ -376,15 +376,11 @@
                 xdsl_args = [source_name,
                              "--allow-unregistered-dialect",
                              "-p",
-<<<<<<< HEAD
-                             xdsl_pipeline[1:-1]+','+mlir_pipeline]
-=======
                              xdsl_pipeline[1:-1],]
                 # We use the Python API to run xDSL rather than a subprocess
                 # This avoids reimport overhead
                 xdsl = xDSLOptMain(args=xdsl_args)
                 out = io.StringIO()
->>>>>>> 944149e7
                 perf("-----------------")
                 perf(f"xdsl-opt {' '.join(xdsl_args)}")
                 xdsl = xDSLOptMain(args=xdsl_args)
@@ -667,15 +663,11 @@
                 xdsl_args = [source_name,
                              "--allow-unregistered-dialect",
                              "-p",
-<<<<<<< HEAD
-                             xdsl_pipeline[1:-1]+','+mlir_pipeline]
-=======
                              xdsl_pipeline[1:-1],]
                 # We use the Python API to run xDSL rather than a subprocess
                 # This avoids reimport overhead
                 xdsl = xDSLOptMain(args=xdsl_args)
                 out = io.StringIO()
->>>>>>> 944149e7
                 perf("-----------------")
                 perf(f"xdsl-opt {' '.join(xdsl_args)}")
                 xdsl = xDSLOptMain(args=xdsl_args)
