"""
Extended SymPy hierarchy.
"""
import re

import numpy as np
import sympy
from sympy import Expr, Function, Number, Tuple, cacheit, sympify
from sympy.core.decorators import call_highest_priority

from devito.finite_differences.elementary import Min, Max
from devito.tools import (Pickable, Bunch, as_tuple, is_integer, float2,  # noqa
                          float3, float4, double2, double3, double4, int2, int3,
                          int4, dtype_to_ctype, ctypes_to_cstr, ctypes_vector_mapper,
                          ctypes_to_cstr, CustomIntType)
from devito.types import Symbol
from devito.types.basic import Basic

__all__ = ['CondEq', 'CondNe', 'IntDiv', 'CallFromPointer',  # noqa
           'CallFromComposite', 'FieldFromPointer', 'FieldFromComposite',
           'ListInitializer', 'Byref', 'IndexedPointer', 'Cast', 'DefFunction',
           'MathFunction', 'InlineIf', 'ReservedWord', 'Keyword', 'String',
           'Macro', 'Class', 'MacroArgument', 'Deref', 'Namespace',
           'Rvalue', 'Null', 'SizeOf', 'rfunc', 'BasicWrapperMixin', 'ValueLimit',
<<<<<<< HEAD
           'Mod']
=======
           'VectorAccess']
>>>>>>> 8fa28c35


class CondEq(sympy.Eq):

    """
    A customized version of sympy.Eq representing a conditional equality.
    It suppresses evaluation.
    """

    def __new__(cls, *args, **kwargs):
        return sympy.Eq.__new__(cls, *args, evaluate=False)

    @property
    def canonical(self):
        return self

    @property
    def negated(self):
        return CondNe(*self.args, evaluate=False)


class CondNe(sympy.Ne):

    """
    A customized version of sympy.Ne representing a conditional inequality.
    It suppresses evaluation.
    """

    def __new__(cls, *args, **kwargs):
        return sympy.Ne.__new__(cls, *args, evaluate=False)

    @property
    def canonical(self):
        return self

    @property
    def negated(self):
        return CondEq(*self.args, evaluate=False)


class IntDiv(sympy.Expr):

    """
    A support type for integer division. Should only be used by the compiler
    for code generation purposes (i.e., not for symbolic manipulation).
    This works around the annoying way SymPy represents integer division,
    namely as a ``Mul`` between the numerator and the reciprocal of the
    denominator (e.g., ``a*3.args -> (a, 1/3)), which ends up generating
    "weird" C code.
    """

    is_Atom = True

    is_commutative = True

    # Set the operator priority higher than SymPy (10.0) to force the overridden
    # operators to be used
    _op_priority = sympy.Expr._op_priority + 1.

    def __new__(cls, lhs, rhs, params=None):
        if rhs == 0:
            raise ValueError("Cannot divide by 0")
        elif rhs == 1 or rhs is None:
            return lhs

        if not is_integer(rhs):
            # Perhaps it's a symbolic RHS -- but we wanna be sure it's of type int
            if not hasattr(rhs, 'dtype'):
                raise ValueError(f"Symbolic RHS `{rhs}` lacks dtype")

            # TODO: Move into a utility function?
            is_int_type = isinstance(rhs.dtype, type) and \
                issubclass(rhs.dtype, np.integer)
            is_custom_int_type = isinstance(rhs.dtype, CustomIntType)
            assert is_int_type or is_custom_int_type, (
                f"Symbolic RHS `{rhs}` must be of type `int`, "
                f"found `{rhs.dtype}` instead"
            )

        rhs = sympify(rhs)

        obj = sympy.Expr.__new__(cls, lhs, rhs)

        obj.lhs = lhs
        obj.rhs = rhs

        return obj

    def __str__(self):
        return f"IntDiv({self.lhs}, {self.rhs})"

    __repr__ = __str__

    @call_highest_priority('__rmul__')
    def __mul__(self, other):
        if other is self.rhs:
            # a*(i/a) => i
            return self.lhs
        return super().__mul__(other)


class Mod(sympy.Expr):
    # TODO: Add tests
    is_Atom = True
    is_commutative = True

    def __new__(cls, lhs, rhs, params=None):
        rhs = sympify(rhs)

        obj = sympy.Expr.__new__(cls, lhs, rhs)

        obj.lhs = lhs
        obj.rhs = rhs
        return obj

    def __str__(self):
        return "Mod(%s, %s)" % (self.lhs, self.rhs)

    __repr__ = __str__


class BasicWrapperMixin:

    """
    Abstract mixin class for objects wrapping types.Basic objects.
    """

    @property
    def base(self):
        """
        The wrapped object.
        """
        raise NotImplementedError

    @property
    def function(self):
        """
        The underlying function.
        """
        return self.base.function

    @property
    def dtype(self):
        """
        The wrapped object data type.
        """
        return self.function.dtype

    @property
    def is_commutative(self):
        """
        Overridden SymPy assumption -- now based on the wrapped object dtype.
        """
        try:
            return issubclass(self.dtype, np.number)
        except TypeError:
            return self.dtype in ctypes_vector_mapper

    def _sympystr(self, printer):
        return str(self)


class CallFromPointer(sympy.Expr, Pickable, BasicWrapperMixin):

    """
    Symbolic representation of the C notation ``pointer->call(params)``.
    """

    __rargs__ = ('call', 'pointer')
    __rkwargs__ = ('params',)

    def __new__(cls, call, pointer, params=None, **kwargs):
        if isinstance(pointer, str):
            pointer = Symbol(pointer)
        if isinstance(call, str):
            call = Symbol(call)
        elif not isinstance(call.base, Basic):
            raise ValueError("`call` must be a `devito.Basic` or a type "
                             "with compatible interface")
        _params = []
        for p in as_tuple(params):
            if isinstance(p, str):
                _params.append(Symbol(p))
            elif isinstance(p, Expr):
                _params.append(p)
            else:
                try:
                    _params.append(Number(p))
                except TypeError:
                    raise ValueError("`params` must be Expr, numbers or str")
        params = Tuple(*_params)

        obj = sympy.Expr.__new__(cls, call, pointer, params)
        obj.call = call
        obj.pointer = pointer
        obj.params = params

        return obj

    def __str__(self):
        params = ", ".join(str(i) for i in as_tuple(self.params))
        return f'{self.pointer}->{self.call}({params})'

    __repr__ = __str__

    def _hashable_content(self):
        return super()._hashable_content() + (self.call, self.pointer) + self.params

    @property
    def base(self):
        if isinstance(self.pointer, CallFromPointer):
            # CallFromPointer may be nested
            return self.pointer.base
        else:
            return self.pointer

    @property
    def bound_symbols(self):
        return {self.call}

    @property
    def free_symbols(self):
        return super().free_symbols - self.bound_symbols

    is_commutative = BasicWrapperMixin.is_commutative

    # Pickling support
    __reduce_ex__ = Pickable.__reduce_ex__


class CallFromComposite(CallFromPointer, Pickable):

    """
    Symbolic representation of the C notation ``composite.call(params)``.
    """

    def __str__(self):
        params = ", ".join(str(i) for i in as_tuple(self.params))
        return f'{self.pointer}.{self.call}({params})'

    __repr__ = __str__


class FieldFromPointer(CallFromPointer, Pickable):

    """
    Symbolic representation of the C notation ``pointer->field``.
    """

    __rkwargs__ = ()

    def __new__(cls, field, pointer, *args, **kwargs):
        return CallFromPointer.__new__(cls, field, pointer)

    def __str__(self):
        return f'{self.pointer}->{self.field}'

    @property
    def field(self):
        return self.call

    @property
    def dtype(self):
        return self.field.dtype

    __repr__ = __str__


class FieldFromComposite(CallFromPointer, Pickable):

    """
    Symbolic representation of the C notation ``composite.field``,
    where ``composite`` is a struct/union/...
    """

    __rkwargs__ = ()

    def __new__(cls, field, composite, *args, **kwargs):
        return CallFromPointer.__new__(cls, field, composite)

    def __str__(self):
        return f'{self.composite}.{self.field}'

    @property
    def field(self):
        return self.call

    @property
    def composite(self):
        return self.pointer

    __repr__ = __str__


class ListInitializer(sympy.Expr, Pickable):

    """
    Symbolic representation of the C++ list initializer notation ``{a, b, ...}``.
    """

    __rargs__ = ('params',)
    __rkwargs__ = ('dtype',)

    def __new__(cls, params, dtype=None):
        args = []
        for p in as_tuple(params):
            try:
                args.append(sympify(p))
            except sympy.SympifyError:
                raise ValueError(f"Illegal param `{p}`")
        obj = sympy.Expr.__new__(cls, *args)

        obj.params = tuple(args)
        obj.dtype = dtype

        return obj

    def __str__(self):
        return f"{{{', '.join(str(i) for i in self.params)}}}"

    __repr__ = __str__

    @property
    def is_numeric(self):
        return all(i.is_Number for i in self.params)

    # Pickling support
    __reduce_ex__ = Pickable.__reduce_ex__


class UnaryOp(sympy.Expr, Pickable, BasicWrapperMixin):

    """
    Symbolic representation of a unary C operator.
    """

    _op = ''

    __rargs__ = ('base',)

    def __new__(cls, base, **kwargs):
        try:
            # If an AbstractFunction, pull the underlying Symbol
            base = base.indexed.label
        except AttributeError:
            if isinstance(base, str):
                base = Symbol(base)
            else:
                # Fallback: go plain sympy
                base = sympify(base)

        obj = sympy.Expr.__new__(cls, base)
        obj._base = base

        return obj

    @property
    def base(self):
        return self._base

    @property
    def free_symbols(self):
        return self.base.free_symbols

    def __str__(self):
        if self.base.is_Symbol:
            return f'{self._op}{self.base}'
        else:
            return f'{self._op}({self.base})'

    __repr__ = __str__

    # Pickling support
    __reduce_ex__ = Pickable.__reduce_ex__


class Byref(UnaryOp):

    """
    Symbolic representation of the C notation `&expr`.
    """

    _op = '&'


class Deref(UnaryOp):

    """
    Symbolic representation of the C notation `*expr`.
    """

    _op = '*'


class Cast(UnaryOp):

    """
    Symbolic representation of the C notation `(type)expr`.
    """

    __rargs__ = ('base', )
    __rkwargs__ = ('dtype', 'stars', 'reinterpret')

    def __new__(cls, base, dtype=None, stars=None, reinterpret=False, **kwargs):
        try:
            if issubclass(dtype, np.generic) and sympify(base).is_Number:
                base = sympify(dtype(base))
        except TypeError:
            # E.g. void
            pass

        dtype, stars = cls._process_dtype(dtype, stars)

        obj = super().__new__(cls, base)
        obj._stars = stars or ''
        obj._dtype = dtype
        obj._reinterpret = reinterpret

        return obj

    @classmethod
    def _process_dtype(cls, dtype, stars):
        if not isinstance(dtype, str) or stars is not None:
            return dtype, stars

        # String dtype, e.g. "float", "int*", "foo**"
        match = re.fullmatch(r'(\w+)\s*(\*+)?', dtype)
        if match:
            dtype = match.group(1)
            stars = match.group(2) or ''
            return dtype, stars
        else:
            return dtype, stars

    def _hashable_content(self):
        return super()._hashable_content() + (self._stars,)

    func = Pickable._rebuild

    @property
    def stars(self):
        return self._stars

    @property
    def dtype(self):
        return self._dtype

    @property
    def reinterpret(self):
        return self._reinterpret

    @property
    def _C_ctype(self):
        ctype = ctypes_vector_mapper.get(self.dtype, self.dtype)
        try:
            ctype = dtype_to_ctype(ctype)
        except TypeError:
            pass
        return ctype

    @property
    def _op(self):
        return f'({ctypes_to_cstr(self._C_ctype)}{self.stars})'

    def __str__(self):
        return f"{self._op}{self.base}"


class IndexedPointer(sympy.Expr, Pickable, BasicWrapperMixin):

    """
    Symbolic representation of the C notation ``symbol[...]``

    Unlike a sympy.Indexed, an IndexedPointer accepts, as base, objects that
    are not necessarily a Symbol or an IndexedBase, such as a FieldFromPointer.
    """

    __rargs__ = ('base', 'index')

    def __new__(cls, base, index, **kwargs):
        try:
            # If an AbstractFunction, pull the underlying Symbol
            base = base.indexed.label
        except AttributeError:
            if not isinstance(base, sympy.Basic):
                raise ValueError("`base` must be of type sympy.Basic")

        index = Tuple(*[sympify(i) for i in as_tuple(index)])

        obj = sympy.Expr.__new__(cls, base, index)
        obj._base = base
        obj._index = index

        return obj

    @property
    def base(self):
        return self._base

    @property
    def index(self):
        return self._index

    def __str__(self):
        indices = ''.join(f'[{i}]' for i in self.index)
        return f"{self.base}{indices}"

    __repr__ = __str__

    is_commutative = BasicWrapperMixin.is_commutative

    # Pickling support
    __reduce_ex__ = Pickable.__reduce_ex__


class ReservedWord(sympy.Atom, Pickable):

    """
    A `ReservedWord` carries a value that has special meaning in the
    generated code. A ReservedWord, for example, may be a keyword of the
    underlying language syntax or a special name reserved via typedefs
    or macros.

    A ReservedWord cannot be used as an identifier and has no underlying
    symbols associated. Hence, a ReservedWord is an "atomic" object in
    a SymPy sense.
    """

    __rargs__ = ('value',)

    def __new__(cls, value, **kwargs):
        if not isinstance(value, str):
            raise TypeError(f"Expected str, got `{type(value)}`")
        obj = sympy.Atom.__new__(cls, **kwargs)
        obj.value = value

        return obj

    def __str__(self):
        return self.value

    __repr__ = __str__

    def _hashable_content(self):
        return (self.value,)

    def _sympystr(self, printer):
        return str(self)

    # Pickling support
    __reduce_ex__ = Pickable.__reduce_ex__


class Keyword(ReservedWord):
    pass


class String(ReservedWord):
    pass


class Macro(ReservedWord):
    pass


class Class(ReservedWord):

    def __str__(self):
        return f"class {self.value}"

    __repr__ = __str__


class MacroArgument(sympy.Symbol):

    def __str__(self):
        return f"({self.name})"

    __repr__ = __str__


class ValueLimit(ReservedWord, sympy.Expr):

    """
    Symbolic representation of the so called limits macros, which provide the
    minimum and maximum limits for various types, such as INT_MIN, INT_MAX etc.
    """

    pass


class DefFunction(Function, Pickable):

    """
    A definitely-defined sympy.Function, to work around:

        https://github.com/sympy/sympy/issues/4297
    """

    __rargs__ = ('name', 'arguments', 'template')

    def __new__(cls, name, arguments=None, template=None, **kwargs):
        if isinstance(name, str):
            name = Keyword(name)

        _arguments = []
        for i in as_tuple(arguments):
            if isinstance(i, str):
                # Make sure there's no cast to sympy.Symbol underneath
                # We don't know what `i` is exactly, because the caller won't
                # tell us, but we're just better off with ReservedWord
                _arguments.append(ReservedWord(i))
            else:
                _arguments.append(i)

        _template = []
        for i in as_tuple(template):
            if isinstance(i, str):
                # Same story as above
                _template.append(ReservedWord(i))
            else:
                _template.append(i)

        args = [name]
        args.append(Tuple(*_arguments))
        if _template:
            args.append(Tuple(*_template))

        obj = Function.__new__(cls, *args)
        obj._name = name
        obj._arguments = tuple(_arguments)
        obj._template = tuple(_template)

        return obj

    def _eval_is_commutative(self):
        # DefFunction defaults to commutative
        return True

    @property
    def name(self):
        return self._name

    @property
    def arguments(self):
        return self._arguments

    @property
    def template(self):
        return self._template

    def __str__(self):
        if self.template:
            template = f"<{','.join(str(i) for i in self.template)}>"
        else:
            template = ''
        arguments = ', '.join(str(i) for i in self.arguments)
        return f"{self.name}{template}({arguments})"

    __repr__ = __str__

    def _sympystr(self, printer):
        return str(self)

    func = Pickable._rebuild

    # Pickling support
    __reduce_ex__ = Pickable.__reduce_ex__


class MathFunction(DefFunction):

    # Supposed to involve real operands
    is_commutative = True


class InlineIf(sympy.Expr, Pickable):

    """
    Symbolic representation of the C notation ``(C) ? a : b``.
    """

    __rargs__ = ('cond', 'true_expr', 'false_expr')

    def __new__(cls, cond, true_expr, false_expr):
        if not isinstance(cond, sympy.core.relational.Relational):
            raise ValueError("`cond` must be of type sympy.relational.Relational")
        if not isinstance(true_expr, sympy.Expr):
            raise ValueError("`true_expr` must be of type sympy.Expr")
        if not isinstance(false_expr, sympy.Expr):
            raise ValueError("`false_expr` must be of type sympy.Expr")
        obj = sympy.Expr.__new__(cls, cond, true_expr, false_expr)
        obj._cond = cond
        obj._true_expr = true_expr
        obj._false_expr = false_expr
        return obj

    @property
    def cond(self):
        return self._cond

    @property
    def true_expr(self):
        return self._true_expr

    @property
    def false_expr(self):
        return self._false_expr

    def __str__(self):
        return f"({self.cond}) ? {self.true_expr} : {self.false_expr}"

    __repr__ = __str__

    # Pickling support
    __reduce_ex__ = Pickable.__reduce_ex__


class Namespace(sympy.Expr, Pickable):

    """
    Symbolic representation of a C++ namespace `ns0::ns1::...`.
    """

    __rargs__ = ('items',)

    def __new__(cls, items, **kwargs):
        normalized_items = []
        for i in as_tuple(items):
            if isinstance(i, str):
                normalized_items.append(ReservedWord(i))
            elif isinstance(i, ReservedWord):
                normalized_items.append(i)
            else:
                raise ValueError("`items` must be iterable of str or ReservedWord")

        obj = sympy.Expr.__new__(cls)
        obj._items = tuple(items)

        return obj

    def _hashable_content(self):
        return super()._hashable_content() + self.items

    @property
    def items(self):
        return self._items

    def __str__(self):
        return "::".join(str(i) for i in self.items)

    __repr__ = __str__


class Rvalue(sympy.Expr, Pickable):

    """
    A generic C++ rvalue, that is a value that occupies a temporary location in
    memory.
    """

    __rargs__ = ('expr',)
    __rkwargs__ = ('namespace', 'init')

    def __new__(cls, expr, namespace=None, init=None):
        args = [expr]
        if namespace is not None:
            args.append(namespace)
        if init is not None:
            args.append(init)

        obj = sympy.Expr.__new__(cls, *args)

        obj._expr = expr
        obj._namespace = namespace
        obj._init = init

        return obj

    @property
    def expr(self):
        return self._expr

    @property
    def namespace(self):
        return self._namespace

    @property
    def init(self):
        return self._init

    def __str__(self):
        rvalue = str(self.expr)
        if self.namespace:
            rvalue = f"{self.namespace}::{rvalue}"
        if self.init:
            rvalue = f"{rvalue}{self.init}"
        return rvalue

    __repr__ = __str__


class VectorAccess(Expr, Pickable, BasicWrapperMixin):

    """
    Represent a vector access operation at high-level.
    """

    def __new__(cls, *args, **kwargs):
        return Expr.__new__(cls, *args)

    def __str__(self):
        return f"VL<{self.base}>"

    __repr__ = __str__

    func = Pickable._rebuild

    @property
    def base(self):
        return self.args[0]

    @property
    def indices(self):
        return self.base.indices

    @cacheit
    def sort_key(self, order=None):
        # Ensure that the VectorAccess is sorted as the base
        return self.base.sort_key(order=order)


# Some other utility objects
Null = Macro('NULL')


# DefFunction, unlike sympy.Function, generates e.g. `sizeof(float)`, not `sizeof(float_)`
class SizeOf(DefFunction):

    __rargs__ = ('intype', 'stars')

    def __new__(cls, intype, stars=None, **kwargs):
        stars = stars or ''
        if not isinstance(intype, (str, ReservedWord)):
            ctype = dtype_to_ctype(intype)
            for k, v in ctypes_vector_mapper.items():
                if ctype is v:
                    intype = k
                    break
            else:
                intype = ctypes_to_cstr(ctype)

        newobj = super().__new__(cls, 'sizeof', arguments=f'{intype}{stars}', **kwargs)
        newobj.stars = stars
        newobj.intype = intype

        return newobj

    @property
    def args(self):
        return super().args[1]


def rfunc(func, item, *args):
    """
    A utility function that recursively generates 'func' nested relations.

    Examples
    ----------
    >> rfunc(min, [a, b, c, d])
    Min(a, Min(b, Min(c, d)))

    >> rfunc(max, [a, b, c, d])
    Max(a, Max(b, Max(c, d)))
    """

    assert func in rfunc_mapper
    rf = rfunc_mapper[func]

    if len(args) == 0:
        return item
    else:
        return rf(item, rfunc(func, *args), evaluate=False)


rfunc_mapper = {
    min: Min,
    max: Max,
}<|MERGE_RESOLUTION|>--- conflicted
+++ resolved
@@ -22,11 +22,7 @@
            'MathFunction', 'InlineIf', 'ReservedWord', 'Keyword', 'String',
            'Macro', 'Class', 'MacroArgument', 'Deref', 'Namespace',
            'Rvalue', 'Null', 'SizeOf', 'rfunc', 'BasicWrapperMixin', 'ValueLimit',
-<<<<<<< HEAD
-           'Mod']
-=======
-           'VectorAccess']
->>>>>>> 8fa28c35
+           'Mod', 'VectorAccess']
 
 
 class CondEq(sympy.Eq):
