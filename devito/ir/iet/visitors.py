"""
Visitor hierarchy to inspect and/or create IETs.

The main Visitor class is adapted from https://github.com/coneoproject/COFFEE.
"""

from collections import OrderedDict
from collections.abc import Iterable
from itertools import chain, groupby
import ctypes

import cgen as c
from sympy import IndexedBase
from sympy.core.function import Application

from devito.exceptions import VisitorException
from devito.ir.iet.nodes import (Node, Iteration, Expression, ExpressionBundle,
                                 Call, Lambda, BlankLine, Section)
from devito.ir.support.space import Backward
from devito.symbolics import ListInitializer, ccode, uxreplace
from devito.tools import (GenericVisitor, as_tuple, ctypes_to_cstr, filter_ordered,
                          filter_sorted, flatten, is_external_ctype, c_restrict_void_p)
from devito.types.basic import AbstractFunction, Basic
from devito.types import (ArrayObject, CompositeObject, Dimension, Pointer,
                          IndexedData, DeviceMap)


__all__ = ['FindApplications', 'FindNodes', 'FindSections', 'FindSymbols',
           'MapExprStmts', 'MapHaloSpots', 'MapNodes', 'IsPerfectIteration',
           'printAST', 'CGen', 'CInterface', 'Transformer', 'Uxreplace']


class Visitor(GenericVisitor):

    def visit_Node(self, o, **kwargs):
        return self._visit(o.children, **kwargs)

    def reuse(self, o, *args, **kwargs):
        """A visit method to reuse a node, ignoring children."""
        return o

    def maybe_rebuild(self, o, *args, **kwargs):
        """A visit method that rebuilds nodes if their children have changed."""
        ops, okwargs = o.operands()
        new_ops = [self._visit(op, *args, **kwargs) for op in ops]
        if all(a is b for a, b in zip(ops, new_ops)):
            return o
        return o._rebuild(*new_ops, **okwargs)

    def always_rebuild(self, o, *args, **kwargs):
        """A visit method that always rebuilds nodes."""
        ops, okwargs = o.operands()
        new_ops = [self._visit(op, *args, **kwargs) for op in ops]
        return o._rebuild(*new_ops, **okwargs)


class PrintAST(Visitor):

    _depth = 0

    """
    Return a representation of the Iteration/Expression tree as a string,
    highlighting tree structure and node properties while dropping non-essential
    information.
    """

    def __init__(self, verbose=True):
        super(PrintAST, self).__init__()
        self.verbose = verbose

    @classmethod
    def default_retval(cls):
        return "<>"

    @property
    def indent(self):
        return '  ' * self._depth

    def visit_Node(self, o):
        return self.indent + '<%s>' % o.__class__.__name__

    def visit_Generable(self, o):
        body = ' %s' % str(o) if self.verbose else ''
        return self.indent + '<C.%s%s>' % (o.__class__.__name__, body)

    def visit_Callable(self, o):
        self._depth += 1
        body = self._visit(o.children)
        self._depth -= 1
        return self.indent + '<Callable %s>\n%s' % (o.name, body)

    def visit_CallableBody(self, o):
        self._depth += 1
        body = [self._visit(o.init), self._visit(o.unpacks), self._visit(o.body)]
        self._depth -= 1
        return self.indent + "%s\n%s" % (o.__repr__(), '\n'.join([i for i in body if i]))

    def visit_list(self, o):
        return ('\n').join([self._visit(i) for i in o])

    def visit_tuple(self, o):
        return '\n'.join([self._visit(i) for i in o])

    def visit_List(self, o):
        self._depth += 1
        if self.verbose:
            body = [self._visit(o.header), self._visit(o.body), self._visit(o.footer)]
        else:
            body = [self._visit(o.body)]
        self._depth -= 1
        return self.indent + "%s\n%s" % (o.__repr__(), '\n'.join(body))

    def visit_TimedList(self, o):
        self._depth += 1
        body = [self._visit(o.body)]
        self._depth -= 1
        return self.indent + "%s\n%s" % (o.__repr__(), '\n'.join(body))

    def visit_Iteration(self, o):
        self._depth += 1
        body = self._visit(o.children)
        self._depth -= 1
        if self.verbose:
            detail = '::%s::%s' % (o.index, o.limits)
            props = [str(i) for i in o.properties]
            props = '[%s] ' % ','.join(props) if props else ''
        else:
            detail, props = '', ''
        return self.indent + "<%sIteration %s%s>\n%s" % (props, o.dim.name, detail, body)

    def visit_While(self, o):
        self._depth += 1
        body = self._visit(o.children)
        self._depth -= 1
        return self.indent + "<While %s>\n%s" % (o.condition, body)

    def visit_Expression(self, o):
        if self.verbose:
            body = "%s = %s" % (o.expr.lhs, o.expr.rhs)
            return self.indent + "<Expression %s>" % body
        else:
            return self.indent + str(o)

    def visit_AugmentedExpression(self, o):
        if self.verbose:
            body = "%s %s= %s" % (o.expr.lhs, o.op, o.expr.rhs)
            return self.indent + "<%s %s>" % (o.__class__.__name__, body)
        else:
            return self.indent + str(o)

    def visit_HaloSpot(self, o):
        self._depth += 1
        body = self._visit(o.children)
        self._depth -= 1
        return self.indent + "%s\n%s" % (o.__repr__(), body)

    def visit_Conditional(self, o):
        self._depth += 1
        then_body = self._visit(o.then_body)
        self._depth -= 1
        if o.else_body:
            else_body = self._visit(o.else_body)
            return self.indent + "<If %s>\n%s\n<Else>\n%s" % (o.condition,
                                                              then_body, else_body)
        else:
            return self.indent + "<If %s>\n%s" % (o.condition, then_body)


class CGen(Visitor):

    """
    Return a representation of the Iteration/Expression tree as a :module:`cgen` tree.
    """

    def __init__(self, *args, compiler=None, **kwargs):
        super().__init__(*args, **kwargs)
        self._compiler = compiler

    # The following mappers may be customized by subclasses (that is,
    # backend-specific CGen-erators)
    _qualifiers_mapper = {
        'is_const': 'const',
        'is_volatile': 'volatile',
        '_mem_constant': 'static',
        '_mem_shared': '',
    }
    _restrict_keyword = 'restrict'

    def _gen_struct_decl(self, obj, masked=()):
        """
        Convert ctypes.Struct -> cgen.Structure.
        """
        ctype = obj._C_ctype
        while issubclass(ctype, ctypes._Pointer):
            ctype = ctype._type_

        if not issubclass(ctype, ctypes.Structure):
            return None

        try:
            return obj._C_typedecl
        except AttributeError:
            pass

        # Most of the times we end up here -- a generic procedure to
        # automatically derive a cgen.Structure from the object _C_ctype

        try:
            fields = obj.fields
        except AttributeError:
            fields = (None,)*len(ctype._fields_)

        entries = []
        for i, (n, ct) in zip(fields, ctype._fields_):
            try:
                entries.append(self._gen_value(i, 0, masked=('const',)))
            except AttributeError:
                cstr = ctypes_to_cstr(ct)
                if ct is c_restrict_void_p:
                    cstr = '%srestrict' % cstr
                entries.append(c.Value(cstr, n))

        return c.Struct(ctype.__name__, entries)

    def _gen_value(self, obj, level=2, masked=()):
        qualifiers = [v for k, v in self._qualifiers_mapper.items()
                      if getattr(obj, k, False) and v not in masked]

        if (obj._mem_stack or obj._mem_constant) and level == 2:
            strtype = obj._C_typedata
            strshape = ''.join('[%s]' % ccode(i) for i in obj.symbolic_shape)
        else:
            strtype = ctypes_to_cstr(obj._C_ctype)
            strshape = ''
            if isinstance(obj, (AbstractFunction, IndexedData)) and level >= 1:
                strtype = '%s%s' % (strtype, self._restrict_keyword)
        strtype = ' '.join(qualifiers + [strtype])

        strname = obj._C_name
        strobj = '%s%s' % (strname, strshape)

        try:
            if obj.cargs:
                strobj = MultilineCall(strobj, obj.cargs, True)
        except AttributeError:
            pass

        value = c.Value(strtype, strobj)

        try:
            if obj.is_AbstractFunction and obj._data_alignment and level == 2:
                value = c.AlignedAttribute(obj._data_alignment, value)
        except AttributeError:
            pass

        try:
            if obj.initvalue is not None and level == 2:
                init = ListInitializer(obj.initvalue)
                if not obj._mem_constant or init.is_numeric:
                    value = c.Initializer(value, ccode(init))
        except AttributeError:
            pass

        return value

    def _gen_rettype(self, obj):
        try:
            return self._gen_value(obj, 0).typename
        except AttributeError:
            assert isinstance(obj, str)
            return obj

    def _args_decl(self, args):
        """Generate cgen declarations from an iterable of symbols and expressions."""
<<<<<<< HEAD
        ret = []
        for i in args:
            if (isinstance(i, (AbstractFunction, IndexedData))
               or i.is_AbstractObject or i.is_Symbol):
                ret.append(c.Value('%s%s' % (i._C_typename, i._C_type_qualifier),
                                   i._C_name))
            else:
                ret.append(c.Value('void', '*_%s' % i._C_name))
        return ret
=======
        return [self._gen_value(i, 1) for i in args]
>>>>>>> 40d9fbc4

    def _args_call(self, args):
        """
        Generate cgen function call arguments from an iterable of symbols and expressions.
        """
        ret = []
        for i in args:
            try:
                if isinstance(i, Call):
                    ret.append(self._visit(i, nested_call=True))
                elif isinstance(i, Lambda):
                    ret.append(self._visit(i))
                else:
                    ret.append(i._C_name)
            except AttributeError:
                ret.append(ccode(i))
        return ret

    def _gen_signature(self, o):
        decls = self._args_decl(o.parameters)
        prefix = ' '.join(o.prefix + (self._gen_rettype(o.retval),))
        signature = c.FunctionDeclaration(c.Value(prefix, o.name), decls)
        if o.templates:
            tparams = ', '.join([i.inline() for i in self._args_decl(o.templates)])
            signature = c.Template(tparams, signature)
        return signature

    def _blankline_logic(self, children):
        """
        Generate cgen blank lines in between logical units.
        """
        candidates = (Expression, ExpressionBundle, Iteration, Section)

        processed = []
        for child in children:
            prev = None
            rebuilt = []
            for k, group in groupby(child, key=type):
                g = list(group)

                if k in (ExpressionBundle, Section) and len(g) >= 2:
                    # Separate consecutive Sections/ExpressionBundles with
                    # BlankLine
                    for i in g[:-1]:
                        rebuilt.append(i)
                        rebuilt.append(BlankLine)
                    rebuilt.append(g[-1])
                elif (k is Iteration and
                      prev is ExpressionBundle and
                      all(i.dim.is_Stencil for i in g)):
                    rebuilt.extend(g)
                elif prev in candidates and k in candidates:
                    rebuilt.append(BlankLine)
                    rebuilt.extend(g)
                else:
                    rebuilt.extend(g)

                prev = k

            processed.append(tuple(rebuilt))

        return tuple(processed)

    def visit_object(self, o):
        return o

    visit_Generable = visit_object
    visit_Collection = visit_object

    def visit_tuple(self, o):
        return tuple(self._visit(i) for i in o)

    def visit_PointerCast(self, o):
        f = o.function
        i = f.indexed

        if f.is_PointerArray:
            # lvalue
            lvalue = c.Value(i._C_typedata, '**%s' % f.name)

            # rvalue
            if isinstance(o.obj, ArrayObject):
                v = '%s->%s' % (o.obj.name, f._C_name)
            elif isinstance(o.obj, IndexedData):
                v = f._C_name
            else:
                assert False
            rvalue = '(%s**) %s' % (i._C_typedata, v)

        else:
            # lvalue
            if f.is_DiscreteFunction or (f.is_Array and f._mem_mapped):
                v = o.obj.name
            else:
                v = f.name
            if o.flat is None:
                shape = ''.join("[%s]" % ccode(i) for i in o.castshape)
                rshape = '(*)%s' % shape
                lvalue = c.Value(i._C_typedata, '(*%s %s)%s' % (i._C_type_qualifier,
                                                                v, shape))
            else:
                rshape = '*'
                lvalue = c.Value(i._C_typedata, '*%s' % v)
            if o.alignment:
                lvalue = c.AlignedAttribute(f._data_alignment, lvalue)

            # rvalue
            if f.is_DiscreteFunction or (f.is_Array and f._mem_mapped):
                if isinstance(o.obj, IndexedData):
                    v = f._C_field_data
                elif isinstance(o.obj, DeviceMap):
                    v = f._C_field_dmap
                else:
                    assert False

                rvalue = '(%s %s) %s->%s' % (i._C_typedata, rshape, f._C_name, v)
            else:
                if isinstance(o.obj, Pointer):
                    v = o.obj.name
                else:
                    v = f._C_name

                rvalue = '(%s %s) %s' % (i._C_typedata, rshape, v)

        return c.Initializer(lvalue, rvalue)

    def visit_Dereference(self, o):
        a0, a1 = o.functions
        if a1.is_PointerArray or a1.is_TempFunction:
            i = a1.indexed
            if o.flat is None:
                shape = ''.join("[%s]" % ccode(i) for i in a0.symbolic_shape[1:])
                rvalue = '(%s (*)%s) %s[%s]' % (i._C_typedata, shape, a1.name,
                                                a1.dim.name)
                lvalue = c.AlignedAttribute(
                    a0._data_alignment,
                    c.Value(i._C_typedata, '(*%s %s)%s' % (i._C_type_qualifier, a0.name,
                                                           shape))
                )
            else:
                rvalue = '(%s *) %s[%s]' % (i._C_typedata, a1.name, a1.dim.name)
                lvalue = c.AlignedAttribute(
                    a0._data_alignment, c.Value(i._C_typedata, '*%s %s' %
                                                (i._C_type_qualifier, a0.name))
                )
        else:
            rvalue = '%s->%s' % (a1.name, a0._C_name)
            lvalue = self._gen_value(a0, 0)
        return c.Initializer(lvalue, rvalue)

    def visit_Block(self, o):
        body = flatten(self._visit(i) for i in self._blankline_logic(o.children))
        return c.Module(o.header + (c.Block(body),) + o.footer)

    def visit_List(self, o):
        body = flatten(self._visit(i) for i in self._blankline_logic(o.children))
        return c.Module(o.header + (c.Collection(body),) + o.footer)

    def visit_Section(self, o):
        body = flatten(self._visit(i) for i in o.children)
        if o.is_subsection:
            header = []
            footer = []
        else:
            header = [c.Comment("Begin %s" % o.name)]
            footer = [c.Comment("End %s" % o.name)]
        return c.Module(header + body + footer)

    def visit_Return(self, o):
        v = 'return'
        if o.value is not None:
            v += ' %s' % o.value
        return c.Statement(v)

    def visit_Definition(self, o):
        return self._gen_value(o.function)

    def visit_Expression(self, o):
        lhs = ccode(o.expr.lhs, dtype=o.dtype, compiler=self._compiler)
        rhs = ccode(o.expr.rhs, dtype=o.dtype, compiler=self._compiler)

        if o.init:
            code = c.Initializer(self._gen_value(o.expr.lhs, 0), rhs)
        else:
            code = c.Assign(lhs, rhs)

        if o.pragmas:
            code = c.Module(list(o.pragmas) + [code])

        return code

    def visit_AugmentedExpression(self, o):
        c_lhs = ccode(o.expr.lhs, dtype=o.dtype, compiler=self._compiler)
        c_rhs = ccode(o.expr.rhs, dtype=o.dtype, compiler=self._compiler)
        code = c.Statement("%s %s= %s" % (c_lhs, o.op, c_rhs))
        if o.pragmas:
            code = c.Module(list(o.pragmas) + [code])
        return code

    def visit_Call(self, o, nested_call=False):
        retobj = o.retobj
        cast = o.cast and self._gen_rettype(retobj)
        arguments = self._args_call(o.arguments)
        if retobj is None:
            return MultilineCall(o.name, arguments, nested_call, o.is_indirect, cast)
        else:
            call = MultilineCall(o.name, arguments, True, o.is_indirect, cast)
            if retobj.is_Indexed:
                return c.Assign(ccode(retobj), call)
            else:
                rettype = self._gen_rettype(retobj)
                return c.Initializer(c.Value(rettype, retobj._C_name), call)

    def visit_Conditional(self, o):
        try:
            then_body, else_body = self._blankline_logic(o.children)
        except ValueError:
            # Some special subclasses of Conditional such as ThreadedProdder
            # have zero children actually
            then_body, else_body = o.then_body, o.else_body
        then_body = c.Block(self._visit(then_body))
        if else_body:
            else_body = c.Block(self._visit(else_body))
            return c.If(ccode(o.condition), then_body, else_body)
        else:
            return c.If(ccode(o.condition), then_body)

    def visit_Iteration(self, o):
        body = flatten(self._visit(i) for i in self._blankline_logic(o.children))

        _min = o.limits[0]
        _max = o.limits[1]

        # For backward direction flip loop bounds
        if o.direction == Backward:
            loop_init = 'int %s = %s' % (o.index, ccode(_max))
            loop_cond = '%s >= %s' % (o.index, ccode(_min))
            loop_inc = '%s -= %s' % (o.index, o.limits[2])
        else:
            loop_init = 'int %s = %s' % (o.index, ccode(_min))
            loop_cond = '%s <= %s' % (o.index, ccode(_max))
            loop_inc = '%s += %s' % (o.index, o.limits[2])

        # Append unbounded indices, if any
        if o.uindices:
            uinit = ['%s = %s' % (i.name, ccode(i.symbolic_min)) for i in o.uindices]
            loop_init = c.Line(', '.join([loop_init] + uinit))

            ustep = []
            for i in o.uindices:
                op = '=' if i.is_Modulo else '+='
                ustep.append('%s %s %s' % (i.name, op, ccode(i.symbolic_incr)))
            loop_inc = c.Line(', '.join([loop_inc] + ustep))

        # Create For header+body
        handle = c.For(loop_init, loop_cond, loop_inc, c.Block(body))

        # Attach pragmas, if any
        if o.pragmas:
            handle = c.Module(o.pragmas + (handle,))

        return handle

    def visit_Pragma(self, o):
        if len(o.pragmas) == 1:
            return o.pragmas[0]
        else:
            return c.Collection(o.pragmas)

    def visit_While(self, o):
        condition = ccode(o.condition)
        if o.body:
            body = flatten(self._visit(i) for i in o.children)
            return c.While(condition, c.Block(body))
        else:
            # Hack: cgen doesn't support body-less while-loops, i.e. `while(...);`
            return c.Statement('while(%s)' % condition)

    def visit_Callable(self, o):
        body = flatten(self._visit(i) for i in o.children)
        signature = self._gen_signature(o)
        return c.FunctionBody(signature, c.Block(body))

    def visit_CallableBody(self, o):
        body = []
        prev = None
        for i in o.children:
            v = self._visit(i)
            if v:
                if prev:
                    body.append(c.Line())
                prev = v
                body.extend(as_tuple(v))
        return c.Collection(body)

    def visit_Lambda(self, o):
        body = flatten(self._visit(i) for i in o.children)
        captures = [str(i) for i in o.captures]
        decls = [i.inline() for i in self._args_decl(o.parameters)]
        top = c.Line('[%s](%s)' % (', '.join(captures), ', '.join(decls)))
        return LambdaCollection([top, c.Block(body)])

    def visit_HaloSpot(self, o):
        body = flatten(self._visit(i) for i in o.children)
        return c.Collection(body)

    # Operator-handle machinery

    def _operator_includes(self, o):
        return [c.Include(i, system=(False if i.endswith('.h') else True))
                for i in o._includes]

    def _operator_typedecls(self, o, mode='all'):
        xfilter0 = lambda i: self._gen_struct_decl(i) is not None

        if mode == 'all':
            xfilter1 = xfilter0
        else:
            public_types = (AbstractFunction, CompositeObject)
            if mode == 'public':
                xfilter1 = lambda i: xfilter0(i) and isinstance(i, public_types)
            else:
                xfilter1 = lambda i: xfilter0(i) and not isinstance(i, public_types)

        # This is essentially to rule out vector types which are declared already
        # in some external headers
        xfilter = lambda i: xfilter1(i) and not is_external_ctype(i._C_ctype, o._includes)

        candidates = o.parameters + tuple(o._dspace.parts)
        typedecls = [self._gen_struct_decl(i) for i in candidates if xfilter(i)]
        for i in o._func_table.values():
            if not i.local:
                continue
            typedecls.extend([self._gen_struct_decl(j) for j in i.root.parameters
                              if xfilter(j)])
        typedecls = filter_sorted(typedecls, key=lambda i: i.tpname)

        return typedecls

    def _operator_globals(self, o, mode='all'):
        # Sorting for deterministic code generation
        v = sorted(o._globals, key=lambda i: i.name)

        return [self._gen_value(i) for i in v]

    def visit_Operator(self, o, mode='all'):
        # Kernel signature and body
        body = flatten(self._visit(i) for i in o.children)
        signature = self._gen_signature(o)
        retval = [c.Line(), c.Statement("return 0")]
        kernel = c.FunctionBody(signature, c.Block(body + retval))

        # Elemental functions
        esigns = []
        efuncs = [blankline]
        for i in o._func_table.values():
            if i.local:
                esigns.append(self._gen_signature(i.root))
                efuncs.extend([self._visit(i.root), blankline])

        # Definitions
        headers = [c.Define(*i) for i in o._headers] + [blankline]

        # Header files
        includes = self._operator_includes(o) + [blankline]

        # Type declarations
        typedecls = self._operator_typedecls(o, mode)
        if mode in ('all', 'public') and o._compiler.src_ext in ('cpp', 'cu'):
            typedecls.append(c.Extern('C', signature))
        typedecls = [i for j in typedecls for i in (j, blankline)]

        # Global variables
        globs = self._operator_globals(o, mode)
        if globs:
            globs.append(blankline)

        return c.Module(headers + includes + typedecls + globs +
                        esigns + [blankline, kernel] + efuncs)


class CInterface(CGen):

    def _operator_includes(self, o):
        includes = super()._operator_includes(o)
        includes.append(c.Include("%s.h" % o.name, system=False))

        return includes

    def visit_Operator(self, o):
        # Generate the code for the cfile
        ccode = super().visit_Operator(o, mode='private')

        # Generate the code for the hfile
        typedecls = self._operator_typedecls(o, mode='public')
        guarded_typedecls = []
        for i in typedecls:
            guard = "DEVITO_%s" % i.tpname.upper()
            iflines = [c.Define(guard, ""), blankline, i, blankline]
            guarded_typedecl = c.IfNDef(guard, iflines, [])
            guarded_typedecls.extend([guarded_typedecl, blankline])

        signature = self._gen_signature(o)
        hcode = c.Module(guarded_typedecls + [blankline, signature, blankline])

        return ccode, hcode


class FindSections(Visitor):

    @classmethod
    def default_retval(cls):
        return OrderedDict()

    """
    Find all sections in an Iteration/Expression tree. A section is a map
    from an Iteration nest to the enclosed statements (e.g., Expressions,
    Conditionals, Calls, ...).
    """

    def visit_object(self, o, ret=None, queue=None):
        return ret

    def visit_tuple(self, o, ret=None, queue=None):
        if ret is None:
            ret = self.default_retval()
        for i in o:
            ret = self._visit(i, ret=ret, queue=queue)
        return ret

    visit_list = visit_tuple

    def visit_Node(self, o, ret=None, queue=None):
        if ret is None:
            ret = self.default_retval()
        for i in o.children:
            ret = self._visit(i, ret=ret, queue=queue)
        return ret

    def visit_Iteration(self, o, ret=None, queue=None):
        if queue is None:
            queue = [o]
        else:
            queue.append(o)
        for i in o.children:
            ret = self._visit(i, ret=ret, queue=queue)
        queue.remove(o)
        return ret

    def visit_ExprStmt(self, o, ret=None, queue=None):
        if ret is None:
            ret = self.default_retval()
        if queue is not None:
            ret.setdefault(tuple(queue), []).append(o)
        return ret

    def visit_Conditional(self, o, ret=None, queue=None):
        # Essentially like visit_ExprStmt, but also go down through the children
        if ret is None:
            ret = self.default_retval()
        if queue is not None:
            ret.setdefault(tuple(queue), []).append(o)
        for i in o.children:
            ret = self._visit(i, ret=ret, queue=queue)
        return ret


class MapKind(FindSections):

    """
    Base class to construct mappers from Nodes of given type to their enclosing
    scope of Nodes.
    """

    # NOTE: Ideally, we would use a metaclass that dynamically constructs mappers
    # for the kind supplied by the caller, but it'd be overkill at the moment

    def visit_dummy(self, o, ret=None, queue=None):
        if ret is None:
            ret = self.default_retval()
        ret[o] = as_tuple(queue)
        return ret

    visit_Conditional = FindSections.visit_Iteration
    visit_Block = FindSections.visit_Iteration


class MapExprStmts(MapKind):
    visit_ExprStmt = MapKind.visit_dummy


class MapHaloSpots(MapKind):
    visit_HaloSpot = MapKind.visit_dummy


class MapNodes(Visitor):

    @classmethod
    def default_retval(cls):
        return OrderedDict()

    """
    Given an Iteration/Expression tree, build a mapper between parent and
    children nodes of given type.

    Parameters
    ----------
    parent_type : Node or str, optional
        By default, parents are of type Iteration. One can alternatively supply
        a different type. Optionally, the keyword 'any' can be supplied, in which
        case the parent can be a generic Node.
    child_types : Node or list of Node, optional
        By default, children of type Call and Expression are retrieved.
        One can alternatively supply one or more different types.
    mode : str, optional
        By default, all ancestors matching the ``parent_type`` are mapped to
        the nodes of type ``child_types`` retrieved by the search. This behaviour
        can be changed through this parameter. Accepted values are:
        - 'immediate': only the closest matching ancestor is mapped.
        - 'groupby': the matching ancestors are grouped together as a single key.
    """

    def __init__(self, parent_type=None, child_types=None, mode=None):
        super(MapNodes, self).__init__()
        if parent_type is None:
            self.parent_type = Iteration
        elif parent_type == 'any':
            self.parent_type = Node
        else:
            assert issubclass(parent_type, Node)
            self.parent_type = parent_type
        self.child_types = as_tuple(child_types) or (Call, Expression)
        assert mode in (None, 'immediate', 'groupby')
        self.mode = mode

    def visit_object(self, o, ret=None, **kwargs):
        return ret

    def visit_tuple(self, o, ret=None, parents=None, in_parent=False):
        for i in o:
            ret = self._visit(i, ret=ret, parents=parents, in_parent=in_parent)
        return ret

    def visit_Node(self, o, ret=None, parents=None, in_parent=False):
        if ret is None:
            ret = self.default_retval()
        if parents is None:
            parents = []
        if isinstance(o, self.child_types):
            if self.mode == 'groupby':
                ret.setdefault(as_tuple(parents), []).append(o)
            elif self.mode == 'immediate':
                if in_parent:
                    ret.setdefault(parents[-1], []).append(o)
                else:
                    ret.setdefault(None, []).append(o)
            else:
                for i in parents:
                    ret.setdefault(i, []).append(o)
        if isinstance(o, self.parent_type):
            parents.append(o)
            for i in o.children:
                ret = self._visit(i, ret=ret, parents=parents, in_parent=True)
            parents.remove(o)
        else:
            for i in o.children:
                ret = self._visit(i, ret=ret, parents=parents, in_parent=in_parent)

        return ret


class FindSymbols(Visitor):

    class Retval(list):
        def __init__(self, *retvals):
            elements = filter_ordered(flatten(retvals), key=id)
            super().__init__(elements)

    @classmethod
    def default_retval(cls):
        return cls.Retval()

    """
    Find symbols in an Iteration/Expression tree.

    Parameters
    ----------
    mode : str, optional
        Drive the search. Accepted:
        - `symbolics`: Collect all AbstractFunction objects, default
        - `basics`: Collect all Basic objects
        - `dimensions`: Collect all Dimensions
        - `indexeds`: Collect all Indexed objects
        - `indexedbases`: Collect all IndexedBase objects
        - `defines`: Collect all defined objects
        - `defines-aliases`: Collect all defined objects and their aliases
    """

    def _defines_aliases(n):
        retval = []
        for i in n.defines:
            f = i.function
            if f.is_ArrayBasic:
                retval.extend([f, f.indexed])
            else:
                retval.append(i)
        return tuple(retval)

    rules = {
        'symbolics': lambda n: n.functions,
        'basics': lambda n: [i for i in n.expr_symbols if isinstance(i, Basic)],
        'dimensions': lambda n: [i for i in n.expr_symbols if isinstance(i, Dimension)],
        'indexeds': lambda n: [i for i in n.expr_symbols if i.is_Indexed],
        'indexedbases': lambda n: [i for i in n.expr_symbols
                                   if isinstance(i, IndexedBase)],
        'writes': lambda n: as_tuple(n.writes),
        'defines': lambda n: as_tuple(n.defines),
        'globals': lambda n: [f.indexed for f in n.functions if f._mem_constant],
        'defines-aliases': _defines_aliases
    }

    def __init__(self, mode='symbolics'):
        super().__init__()

        modes = mode.split('|')
        if len(modes) == 1:
            self.rule = self.rules[mode]
        else:
            self.rule = lambda n: chain(*[self.rules[mode](n) for mode in modes])

    def _post_visit(self, ret):
        return sorted(ret, key=lambda i: str(i))

    def visit_tuple(self, o):
        return self.Retval(*[self._visit(i) for i in o])

    visit_list = visit_tuple

    def visit_Node(self, o):
        return self.Retval(self._visit(o.children), self.rule(o))

    def visit_ThreadedProdder(self, o):
        # TODO: this handle required because ThreadedProdder suffers from the
        # long-standing issue affecting all Node subclasses which rely on
        # multiple inheritance
        return self.Retval(self._visit(o.then_body), self.rule(o))

    def visit_Operator(self, o):
        ret = self._visit(o.body)
        ret.extend(flatten(self._visit(v) for v in o._func_table.values()))
        return self.Retval(ret, self.rule(o))


class FindNodes(Visitor):

    @classmethod
    def default_retval(cls):
        return []

    """
    Find all instances of given type.

    Parameters
    ----------
    match : type
        Searched type.
    mode : str, optional
        Drive the search. Accepted:
        - ``type``: Collect all instances of type ``match``, default.
        - ``scope``: Collect the scope in which the object of type ``match``
                     appears.
    """

    rules = {
        'type': lambda match, o: isinstance(o, match),
        'scope': lambda match, o: match in flatten(o.children)
    }

    def __init__(self, match, mode='type'):
        super(FindNodes, self).__init__()
        self.match = match
        self.rule = self.rules[mode]

    def visit_object(self, o, ret=None):
        return ret

    def visit_tuple(self, o, ret=None):
        for i in o:
            ret = self._visit(i, ret=ret)
        return ret

    visit_list = visit_tuple

    def visit_Node(self, o, ret=None):
        if ret is None:
            ret = self.default_retval()
        if self.rule(self.match, o):
            ret.append(o)
        for i in o.children:
            ret = self._visit(i, ret=ret)
        return ret


class FindApplications(Visitor):

    """
    Find all SymPy applied functions (aka, `Application`s). The user may refine
    the search by supplying a different target class.
    """

    def __init__(self, cls=Application):
        super().__init__()
        self.match = lambda i: isinstance(i, cls) and not isinstance(i, Basic)

    @classmethod
    def default_retval(cls):
        return set()

    def visit_object(self, o, **kwargs):
        return self.default_retval()

    def visit_tuple(self, o, ret=None):
        ret = ret or self.default_retval()
        for i in o:
            ret.update(self._visit(i, ret=ret))
        return ret

    def visit_Node(self, o, ret=None):
        ret = ret or self.default_retval()
        for i in o.children:
            ret.update(self._visit(i, ret=ret))
        return ret

    def visit_Expression(self, o, **kwargs):
        return o.expr.find(self.match)

    def visit_Iteration(self, o, **kwargs):
        ret = self._visit(o.children) or self.default_retval()
        ret.update(o.symbolic_min.find(self.match))
        ret.update(o.symbolic_max.find(self.match))
        return ret

    def visit_Call(self, o, **kwargs):
        ret = self.default_retval()
        for i in o.arguments:
            try:
                ret.update(i.find(self.match))
            except (AttributeError, TypeError):
                continue
        return ret


class IsPerfectIteration(Visitor):

    """
    Return True if an Iteration defines a perfect loop nest, False otherwise.
    """

    def __init__(self, depth=None):
        super(IsPerfectIteration, self).__init__()

        assert depth is None or isinstance(depth, Iteration)
        self.depth = depth

    def visit_object(self, o, **kwargs):
        return False

    def visit_tuple(self, o, found=False, nomore=False):
        nomore = nomore or (found and len(o) > 1)
        return all(self._visit(i, found=found, nomore=nomore) for i in o)

    def visit_Node(self, o, found=False, nomore=False):
        if not found:
            return False
        nomore = nomore or len(o.children) > 1
        return all(self._visit(i, found=found, nomore=nomore) for i in o.children)

    def visit_While(self, o, **kwargs):
        return False

    def visit_HaloSpot(self, o, found=False, **kwargs):
        if not found:
            return False
        return all(self._visit(i, found=found, nomore=True) for i in o.children)

    def visit_List(self, o, found=False, nomore=False):
        nomore = nomore or (found and (len(o.children) > 1) or o.header or o.footer)
        return all(self._visit(i, found=found, nomore=nomore) for i in o.children)

    def visit_Iteration(self, o, found=False, nomore=False):
        if found and nomore:
            return False
        if self.depth is o:
            return True
        nomore = len(o.nodes) > 1
        return all(self._visit(i, found=True, nomore=nomore) for i in o.children)


class Transformer(Visitor):

    """
    Given an Iteration/Expression tree T and a mapper M from nodes in T to
    a set of new nodes L, M : N --> L, build a new Iteration/Expression tree T'
    where a node ``n`` in N is replaced with ``M[n]``.

    In the special case in which ``M[n]`` is None, ``n`` is dropped from T'.

    In the special case in which ``M[n]`` is an iterable of nodes, ``n`` is
    "extended" by pre-pending to its body the nodes in ``M[n]``.
    """

    def __init__(self, mapper, nested=False):
        super(Transformer, self).__init__()
        self.mapper = mapper
        self.nested = nested

    def visit_object(self, o, **kwargs):
        return o

    def visit_tuple(self, o, **kwargs):
        visited = tuple(self._visit(i, **kwargs) for i in o)
        return tuple(i for i in visited if i is not None)

    visit_list = visit_tuple

    def visit_Node(self, o, **kwargs):
        if o in self.mapper:
            handle = self.mapper[o]
            if handle is None:
                # None -> drop `o`
                return None
            elif isinstance(handle, Iterable):
                # Iterable -> inject `handle` into `o`'s children
                if not o.children:
                    raise VisitorException
                if self.nested:
                    children = [self._visit(i, **kwargs) for i in o.children]
                else:
                    children = o.children
                children = (tuple(handle) + children[0],) + tuple(children[1:])
                return o._rebuild(*children, **o.args_frozen)
            else:
                # Replace `o` with `handle`
                if self.nested:
                    children = [self._visit(i, **kwargs) for i in handle.children]
                    return handle._rebuild(*children, **handle.args_frozen)
                else:
                    return handle
        else:
            children = [self._visit(i, **kwargs) for i in o.children]
            return o._rebuild(*children, **o.args_frozen)

    def visit_Operator(self, o, **kwargs):
        raise ValueError("Cannot apply a Transformer visitor to an Operator directly")


class Uxreplace(Transformer):
    """
    Apply substitutions to SymPy objects wrapped in IET nodes.
    This is the IET-equivalent of `uxreplace` in the expressions layer.

    Parameters
    ----------
    mapper : dict
        The substitution rules.
    """

    def visit_Expression(self, o):
        return o._rebuild(expr=uxreplace(o.expr, self.mapper))

    def visit_Iteration(self, o):
        nodes = self._visit(o.nodes)
        dimension = uxreplace(o.dim, self.mapper)
        limits = [uxreplace(i, self.mapper) for i in o.limits]
        uindices = [uxreplace(i, self.mapper) for i in o.uindices]
        return o._rebuild(nodes=nodes, dimension=dimension, limits=limits,
                          uindices=uindices)

    def visit_Definition(self, o):
        try:
            return o._rebuild(function=self.mapper[o.function])
        except KeyError:
            return o

    def visit_Return(self, o):
        try:
            return o._rebuild(value=self.mapper[o.value])
        except KeyError:
            return o

    def visit_Callable(self, o):
        body = self._visit(o.body)
        parameters = [self.mapper.get(i, i) for i in o.parameters]
        return o._rebuild(body=body, parameters=parameters)

    def visit_Call(self, o):
        arguments = [uxreplace(i, self.mapper) for i in o.arguments]
        if o.retobj is not None:
            retobj = uxreplace(o.retobj, self.mapper)
            return o._rebuild(arguments=arguments, retobj=retobj)
        else:
            return o._rebuild(arguments=arguments)

    def visit_Conditional(self, o):
        condition = uxreplace(o.condition, self.mapper)
        then_body = self._visit(o.then_body)
        else_body = self._visit(o.else_body)
        return o._rebuild(condition=condition, then_body=then_body, else_body=else_body)

    def visit_PointerCast(self, o):
        function = self.mapper.get(o.function, o.function)
        obj = self.mapper.get(o.obj, o.obj)
        return o._rebuild(function=function, obj=obj)

    def visit_Pragma(self, o):
        arguments = [uxreplace(i, self.mapper) for i in o.arguments]
        return o._rebuild(arguments=arguments)

    def visit_PragmaTransfer(self, o):
        function = uxreplace(o.function, self.mapper)
        arguments = [uxreplace(i, self.mapper) for i in o.arguments]
        return o._rebuild(function=function, arguments=arguments)

    def visit_HaloSpot(self, o):
        hs = o.halo_scheme
        fmapper = {self.mapper.get(k, k): v for k, v in hs.fmapper.items()}
        halo_scheme = hs.build(fmapper, hs.honored)
        body = self._visit(o.body)
        return o._rebuild(halo_scheme=halo_scheme, body=body)

    visit_ThreadedProdder = visit_Call


# Utils

blankline = c.Line("")


def printAST(node, verbose=True):
    return PrintAST(verbose=verbose)._visit(node)


class LambdaCollection(c.Collection):
    pass


class MultilineCall(c.Generable):

    def __init__(self, name, arguments, is_expr=False, is_indirect=False, cast=None):
        self.name = name
        self.arguments = as_tuple(arguments)
        self.is_expr = is_expr
        self.is_indirect = is_indirect
        self.cast = cast

    def generate(self):
        if not self.is_indirect:
            tip = "%s(" % self.name
        else:
            tip = "%s%s" % (self.name, ',' if self.arguments else '')
        processed = []
        for i in self.arguments:
            if isinstance(i, (MultilineCall, LambdaCollection)):
                lines = list(i.generate())
                if len(lines) > 1:
                    yield tip + ",".join(processed + [lines[0]])
                    for line in lines[1:-1]:
                        yield line
                    tip = ""
                    processed = [lines[-1]]
                else:
                    assert len(lines) == 1
                    processed.append(lines[0])
            else:
                processed.append(str(i))
        tip = tip + ",".join(processed)
        if not self.is_indirect:
            tip += ")"
        if not self.is_expr:
            tip += ";"
        if self.cast:
            tip = '(%s)%s' % (self.cast, tip)
        yield tip<|MERGE_RESOLUTION|>--- conflicted
+++ resolved
@@ -272,7 +272,6 @@
 
     def _args_decl(self, args):
         """Generate cgen declarations from an iterable of symbols and expressions."""
-<<<<<<< HEAD
         ret = []
         for i in args:
             if (isinstance(i, (AbstractFunction, IndexedData))
@@ -282,9 +281,6 @@
             else:
                 ret.append(c.Value('void', '*_%s' % i._C_name))
         return ret
-=======
-        return [self._gen_value(i, 1) for i in args]
->>>>>>> 40d9fbc4
 
     def _args_call(self, args):
         """
