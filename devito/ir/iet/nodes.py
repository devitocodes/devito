--- conflicted
+++ resolved
@@ -1059,14 +1059,8 @@
     A node encapsulating a dereference from a `pointer` to a `pointee`.
     The following cases are supported:
 
-<<<<<<< HEAD
-        * `pointer` is a PointerArray or TempFunction, and `pointee` is an Array.
-        * `pointer` is an ArrayObject or LocalCompositeObject representing a pointer
-           to a C struct, and `pointee` is a field in `pointer`.
-=======
         * `pointer` is an AbstractFunction, and `pointee` is an Array.
         * `pointer` is an AbstractObject, and `pointee` is an Array.
->>>>>>> 4111ee64
         * `pointer` is a Symbol with its _C_ctype deriving from ct._Pointer, and
           `pointee` is a Symbol representing the dereferenced value.
     """
@@ -1102,14 +1096,13 @@
             ret.extend(flatten(i.free_symbols
                                for i in self.pointee.symbolic_shape[1:]))
         else:
-<<<<<<< HEAD
-            assert (isinstance(self.pointer, LocalCompositeObject) or
-                    issubclass(self.pointer._C_ctype, ctypes._Pointer))
-            ret.extend([self.pointer._C_symbol, self.pointee._C_symbol])
-=======
-            assert False, f"Unexpected pointer type {type(self.pointer)}"
-
->>>>>>> 4111ee64
+            # TODO: Might be uneccessary now
+            if isinstance(self.pointer, LocalCompositeObject) or \
+                issubclass(self.pointer._C_ctype, ctypes._Pointer):
+                ret.extend([self.pointer._C_symbol, self.pointee._C_symbol])
+            else:
+                assert False, f"Unexpected pointer type {type(self.pointer)}"
+
         return tuple(filter_ordered(ret))
 
     @property
