--- conflicted
+++ resolved
@@ -19,10 +19,6 @@
 RUN apt-get install -y wget flex libnuma-dev hwloc curl cmake git \
         autoconf libtool build-essential procps software-properties-common \
         pkgconf gfortran libopenblas-serial-dev
-<<<<<<< HEAD
-
-=======
->>>>>>> 94515101
 
 # Install gcc
 RUN if [ -n "$gcc" ]; then \
