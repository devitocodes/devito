--- conflicted
+++ resolved
@@ -10,22 +10,14 @@
                     Min, Max, Real, Imag, Conj, SubDomain, configuration)
 from devito.finite_differences.differentiable import SafeInv, Weights, Mul
 from devito.ir import Expression, FindNodes, ccode
-<<<<<<< HEAD
-from devito.symbolics import (retrieve_functions, retrieve_indexed, evalrel,  # noqa
-                              CallFromPointer, Cast, DefFunction, FieldFromPointer,
-                              INT, FieldFromComposite, IntDiv, Namespace, Rvalue,
-                              ReservedWord, ListInitializer, uxreplace, pow_to_mul,
-                              retrieve_derivatives, BaseCast, SizeOf, sympy_dtype,
-                              VectorAccess, separate_eqn, centre_stencil)
-=======
 from devito.mpi.halo_scheme import HaloTouch
 from devito.symbolics import (
     retrieve_functions, retrieve_indexed, evalrel, CallFromPointer, Cast, # noqa
     DefFunction, FieldFromPointer, INT, FieldFromComposite, IntDiv, Namespace,
     Rvalue, ReservedWord, ListInitializer, uxreplace, pow_to_mul,
-    retrieve_derivatives, BaseCast, SizeOf, VectorAccess
+    retrieve_derivatives, BaseCast, SizeOf, VectorAccess, separate_eqn,
+    centre_stencil
 )
->>>>>>> 4ee88fbc
 from devito.tools import as_tuple, CustomDtype
 from devito.types import (Array, Bundle, FIndexed, LocalObject, Object,
                           ComponentAccess, StencilDimension, Symbol as dSymbol,
