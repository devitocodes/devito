from ctypes import c_void_p

import sympy
import pytest
import numpy as np

from sympy import Expr, Number, Symbol
from devito import (Constant, Dimension, Grid, Function, solve, TimeFunction, Eq,  # noqa
                    Operator, SubDimension, norm, Le, Ge, Gt, Lt, Abs, sin, cos,
                    Min, Max, SubDomain)
from devito.finite_differences.differentiable import SafeInv, Weights, Mul
from devito.ir import Expression, FindNodes, ccode
from devito.symbolics import (retrieve_functions, retrieve_indexed, evalrel,  # noqa
                              CallFromPointer, Cast, DefFunction, FieldFromPointer,
                              INT, FieldFromComposite, IntDiv, Namespace, Rvalue,
<<<<<<< HEAD
                              ReservedWord, ListInitializer, uxreplace,
                              retrieve_derivatives, BaseCast, sympy_dtype)
=======
                              ReservedWord, ListInitializer, uxreplace, pow_to_mul,
                              retrieve_derivatives, BaseCast, SizeOf)
>>>>>>> fefcfba2
from devito.tools import as_tuple
from devito.types import (Array, Bundle, FIndexed, LocalObject, Object,
                          ComponentAccess, StencilDimension, Symbol as dSymbol,
                          CompositeObject)
from devito.types.basic import AbstractSymbol


def test_float_indices():
    """
    Test that indices only contain Integers.
    """
    grid = Grid((10,))
    x = grid.dimensions[0]
    x0 = x + 1.0 * x.spacing
    u = Function(name="u", grid=grid, space_order=2)
    indices = u.subs({x: x0}).indexify().indices[0]
    assert len(indices.atoms(sympy.Float)) == 0
    assert indices == x + 1

    indices = u.subs({x: 1.0}).indexify().indices[0]
    assert len(indices.atoms(sympy.Float)) == 0
    assert indices == 1


def test_func_of_indices():
    """
    Test that origin is correctly processed with functions
    """
    grid = Grid((10,))
    x = grid.dimensions[0]
    u = Function(name="u", grid=grid, space_order=2, staggered=x)
    us = u.subs({u.indices[0]: INT(Abs(u.indices[0]))})
    assert us.indices[0] == INT(Abs(x + x.spacing/2))
    assert us.indexify().indices[0] == INT(Abs(x))


@pytest.mark.parametrize('dtype,expected', [
    (np.float32, "float r0 = 1.0F/h_x;"),
    (np.float64, "double r0 = 1.0/h_x;")
])
def test_floatification_issue_1627(dtype, expected):
    """
    MFE for issue #1627.
    """
    grid = Grid(shape=(10, 10), dtype=dtype)
    x, y = grid.dimensions

    u = TimeFunction(name='u', grid=grid)

    eq = Eq(u.forward, ((u/x.spacing) + 2.0)/x.spacing)

    op = Operator(eq)

    exprs = FindNodes(Expression).visit(op)
    assert len(exprs) == 2
    assert str(exprs[0]) == expected


def test_sympy_assumptions():
    """
    Ensure that AbstractSymbol assumptions are set correctly and
    preserved during rebuild.
    """
    s0 = AbstractSymbol('s')
    s1 = AbstractSymbol('s', nonnegative=True, integer=False, real=True)

    assert s0.is_negative is None
    assert s0.is_positive is None
    assert s0.is_integer is None
    assert s0.is_real is True
    assert s1.is_negative is False
    assert s1.is_positive is True
    assert s1.is_integer is False
    assert s1.is_real is True

    s0r = s0._rebuild()
    s1r = s1._rebuild()

    assert s0.assumptions0 == s0r.assumptions0
    assert s0 == s0r

    assert s1.assumptions0 == s1r.assumptions0
    assert s1 == s1r


def test_modified_sympy_assumptions():
    """
    Check that sympy assumptions can be changed during a rebuild.
    """
    s0 = AbstractSymbol('s')
    s1 = AbstractSymbol('s', nonnegative=True, integer=False, real=True)

    s2 = s0._rebuild(nonnegative=True, integer=False, real=True)

    assert s2.assumptions0 == s1.assumptions0
    assert s2 == s1


def test_real():
    for dtype in [np.float32, np.complex64]:
        c = Constant(name='c', dtype=dtype)
        assert c.is_real is not np.iscomplexobj(dtype(0))
        assert c.is_imaginary is np.iscomplexobj(dtype(0))
        f = Function(name='f', dtype=dtype, grid=Grid((11,)))
        assert f.is_real is not np.iscomplexobj(dtype(0))
        assert f.is_imaginary is np.iscomplexobj(dtype(0))
        s = dSymbol(name='s', dtype=dtype)
        assert s.is_real is not np.iscomplexobj(dtype(0))
        assert s.is_imaginary is np.iscomplexobj(dtype(0))


def test_constant():
    c = Constant(name='c')

    assert c.free_symbols == {c}
    assert c.bound_symbols == set()


def test_dimension():
    d = Dimension(name='d')

    assert d.free_symbols == {d}
    assert d.bound_symbols == {d.symbolic_min, d.symbolic_max, d.symbolic_size}


def test_subdimension():
    d = Dimension(name='d')

    di = SubDimension.middle(name='di', parent=d, thickness_left=4, thickness_right=4)
    assert di.free_symbols == {di}
    assert di.bound_symbols == {d.symbolic_min, d.symbolic_max} | set(di.thickness)

    dl = SubDimension.left(name='dl', parent=d, thickness=4)
    assert dl.free_symbols == {dl}
    assert dl.bound_symbols == {d.symbolic_min, dl.thickness.left}

    dr = SubDimension.right(name='dr', parent=d, thickness=4)
    assert dr.free_symbols == {dr}
    assert dr.bound_symbols == {d.symbolic_max, dr.thickness.right}


def test_timefunction():
    grid = Grid(shape=(4, 4))
    x, y = grid.dimensions
    t = grid.stepping_dim

    f = TimeFunction(name='f', grid=grid)

    assert f.free_symbols == {t, x, y}
    assert f.bound_symbols == ({f.indexed, f._C_symbol} |
                               t.bound_symbols | x.bound_symbols | y.bound_symbols)


def test_indexed():
    grid = Grid(shape=(10, 10))
    x, y = grid.dimensions

    u = Function(name='u', grid=grid)

    assert u.free_symbols == {x, y}
    assert u.indexed.free_symbols == {u.indexed}

    # Test reconstruction
    assert u.indexed.func() == u.indexed
    ru = u.indexed.func(*u.indexed.args)
    assert ru is not u.indexed
    assert ru == u.indexed
    assert ru.function is u

    ub = Array(name='ub', dtype=u.dtype, dimensions=u.dimensions)

    assert ub.free_symbols == {x, y}
    assert ub.indexed.free_symbols == {ub.indexed}


def test_indexed_staggered():
    grid = Grid(shape=(10, 10))
    x, y = grid.dimensions
    hx, hy = x.spacing, y.spacing

    u = Function(name='u', grid=grid, staggered=(x, y))
    u0 = u.subs({x: 1, y: 2})
    assert u0.indices == (1 + hx / 2, 2 + hy / 2)
    assert u0.indexify().indices == (1, 2)


def test_bundle():
    grid = Grid(shape=(4, 4))

    f = Function(name='f', grid=grid)
    g = Function(name='g', grid=grid)

    fg = Bundle(name='fg', components=(f, g))

    # Test reconstruction
    fg._rebuild().components == fg.components


def test_call_from_pointer():
    s = Symbol('s')

    # Test construction
    cfp0 = CallFromPointer('foo', 's')
    cfp1 = CallFromPointer('foo', s)
    assert str(cfp0) == str(cfp1) == 's->foo()'
    assert cfp0 != cfp1  # As `cfc0`'s underlying Symbol is a types.Symbol
    cfp2 = CallFromPointer('foo', s, [0])
    assert str(cfp2) == 's->foo(0)'
    cfp3 = CallFromPointer('foo', s, [0, 'a'])
    assert str(cfp3) == 's->foo(0, a)'

    # Test hashing
    assert hash(cfp0) != hash(cfp1)  # Same reason as above
    assert hash(cfp0) != hash(cfp2)
    assert hash(cfp2) != hash(cfp3)

    # Test reconstruction
    cfp4 = cfp3.func(*cfp3.args)
    assert cfp3 == cfp4

    # Free symbols
    a = cfp3.args[2][1]
    assert str(a) == 'a'
    assert cfp3.free_symbols == {s, a}


def test_field_from_pointer():
    s = Symbol('s')

    # Test construction
    ffp0 = FieldFromPointer('foo', 's')
    ffp1 = FieldFromPointer('foo', s)
    assert str(ffp0) == str(ffp1) == 's->foo'
    assert ffp0 != ffp1  # As `ffc0`'s underlying Symbol is a types.Symbol
    ffp2 = FieldFromPointer('bar', 's')
    assert ffp0 != ffp2

    # Test hashing
    assert hash(ffp0) != hash(ffp1)  # Same reason as above
    assert hash(ffp0) != hash(ffp2)

    # Test reconstruction
    ffp3 = ffp0.func(*ffp0.args)
    assert ffp0 == ffp3

    # Free symbols
    assert ffp1.free_symbols == {s}

    # Test dtype
    f = dSymbol('f')
    pfields = [(f._C_name, f._C_ctype)]
    struct = CompositeObject('s1', 'myStruct', pfields)
    ffp4 = FieldFromPointer(f, struct)
    assert str(ffp4) == 's1->f'
    assert ffp4.dtype == f.dtype
    expr = 1/ffp4
    dtype = sympy_dtype(expr)
    assert dtype == f.dtype


def test_field_from_composite():
    s = Symbol('s')

    # Test construction
    ffc0 = FieldFromComposite('foo', 's')
    ffc1 = FieldFromComposite('foo', s)
    assert str(ffc0) == str(ffc1) == 's.foo'
    assert ffc0 != ffc1  # As `ffc0`'s underlying Symbol is a types.Symbol
    ffc2 = FieldFromComposite('bar', 's')
    assert ffc0 != ffc2

    # Test hashing
    assert hash(ffc0) != hash(ffc1)  # Same reason as above
    assert hash(ffc0) != hash(ffc2)

    # Test reconstruction
    ffc3 = ffc0.func(*ffc0.args)
    assert ffc0 == ffc3

    # Free symbols
    assert ffc1.free_symbols == {s}


def test_extended_sympy_arithmetic():
    # NOTE: `s` gets turned into a devito.Symbol, whose dtype
    # defaults to np.int32
    cfp = CallFromPointer('foo', 's')
    ffp = FieldFromPointer('foo', 's')
    ffc = FieldFromComposite('foo', 's')

    assert ccode(cfp + 1) == 's->foo() + 1'
    assert ccode(ffp + 1) == 's->foo + 1'
    assert ccode(ffc + 1) == 's.foo + 1'

    grid = Grid(shape=(4, 4))
    u = Function(name='u', grid=grid)
    foo = FieldFromPointer('foo', u._C_symbol)
    assert ccode(-1 + foo) == 'u_vec->foo - 1'

    # Now wrapping an object whose dtype is not numeric, hence
    # noncommutative
    o = Object(name='o', dtype=c_void_p)
    bar = FieldFromPointer('bar', o)
    # TODO: Edit/fix/update according to PR #2513
    # The order changed due to adding the dtype property
    # to FieldFromPointer
    assert ccode(-1 + bar) == 'o->bar - 1'


def test_integer_abs():
    i1 = Dimension(name="i1")
    assert ccode(Abs(i1 - 1)) == "abs(i1 - 1)"
    assert ccode(Abs(i1 - .5)) == "fabsf(i1 - 5.0e-1F)"
    assert ccode(
        Abs(i1 - Constant('half', dtype=np.float64, default_value=0.5))
    ) == "fabs(i1 - half)"


def test_cos_vs_cosf():
    a = dSymbol('a', dtype=np.float32)
    assert ccode(cos(a)) == "cosf(a)"

    b = dSymbol('b', dtype=np.float64)
    assert ccode(cos(b)) == "cos(b)"

    # Doesn't make much sense, but it's legal
    c = dSymbol('c', dtype=np.int32)
    assert ccode(cos(c)) == "cos(c)"


def test_intdiv():
    a = Symbol('a')
    b = Symbol('b')

    # IntDiv by 1 automatically simplified
    v = IntDiv(a, 1)
    assert v is a

    v = IntDiv(a, 2)
    assert ccode(v) == 'a / 2'

    # Within larger expressions -> parentheses
    v = b*IntDiv(a, 2)
    assert ccode(v) == 'b*(a / 2)'
    v = 3*IntDiv(a, 2)
    assert ccode(v) == '3*(a / 2)'
    v = b*IntDiv(a, 2) + 3
    assert ccode(v) == 'b*(a / 2) + 3'

    # IntDiv by zero or non-integer fails
    with pytest.raises(ValueError):
        IntDiv(a, 0)
    with pytest.raises(ValueError):
        IntDiv(a, 3.5)

    v = b*IntDiv(a + b, 2) + 3
    assert ccode(v) == 'b*((a + b) / 2) + 3'


def test_safeinv():
    grid = Grid(shape=(11, 11))
    x, y = grid.dimensions

    u1 = Function(name='u', grid=grid)
    u2 = Function(name='u', grid=grid, dtype=np.float64)

    op1 = Operator(Eq(u1, SafeInv(u1, u1)))
    op2 = Operator(Eq(u2, SafeInv(u2, u2)))

    assert 'SAFEINV' in str(op1)
    assert 'SAFEINV' in str(op2)


def test_def_function():
    foo0 = DefFunction('foo', arguments=['a', 'b'], template=['int'])
    foo1 = DefFunction('foo', arguments=['a', 'b'], template=['int'])
    foo2 = DefFunction('foo', arguments=['a', 'b'])
    foo3 = DefFunction('foo', arguments=['a'])

    # Code generation
    assert str(foo0) == 'foo<int>(a, b)'
    assert str(foo3) == 'foo(a)'

    # Hashing and equality
    assert hash(foo0) == hash(foo1)
    assert foo0 == foo1
    assert hash(foo0) != hash(foo2)
    assert hash(foo2) != hash(foo3)

    # Reconstruction
    assert foo0 == foo0._rebuild()
    assert str(foo0._rebuild('bar', template=['float'])) == 'bar<float>(a, b)'


def test_namespace():
    ns0 = Namespace(['std', 'algorithms', 'parallel'])
    assert str(ns0) == 'std::algorithms::parallel'

    ns1 = Namespace(['std'])
    ns2 = Namespace(['std', 'algorithms', 'parallel'])

    # Test hashing and equality
    assert hash(ns0) != hash(ns1)  # Same reason as above
    assert ns0 != ns1
    assert hash(ns0) == hash(ns2)
    assert ns0 == ns2

    # Free symbols
    assert not ns0.free_symbols


def test_rvalue():
    ctype = ReservedWord('dummytype')
    ns = Namespace(['my', 'namespace'])
    init = ListInitializer(())

    assert str(Rvalue(ctype, ns, init)) == 'my::namespace::dummytype{}'


def test_basecast():
    s = Symbol(name='s', dtype=np.float32)

    class BarCast(BaseCast):
        _dtype = 'bar'

    v = BarCast(s, '**')
    assert ccode(v) == '(bar**)s'

    # Reconstruction
    assert ccode(v.func(*v.args)) == '(bar**)s'

    v1 = BarCast(s, '****')
    assert v != v1


def test_str_cast():
    s = Symbol(name='s', dtype=np.float32)

    v = Cast(s, 'foo')
    assert not v.stars
    assert v.dtype == 'foo'
    assert v._op == '(foo)'
    assert ccode(v) == '(foo)s'

    v = Cast(s, 'foo*')
    assert v.stars == '*'
    assert v.dtype == 'foo'
    assert v._op == '(foo*)'
    assert ccode(v) == '(foo*)s'

    v = Cast(s, 'foo **')
    assert v.stars == '**'
    assert v.dtype == 'foo'
    assert v._op == '(foo**)'
    assert ccode(v) == '(foo**)s'


def test_findexed():
    grid = Grid(shape=(3, 3, 3))
    x, y, z = grid.dimensions

    f = Function(name='f', grid=grid)

    strides_map = {x: 1, y: 2, z: 3}
    fi = FIndexed(f.base, x+1, y, z-2, strides_map=strides_map)
    assert ccode(fi) == 'f(x + 1, y, z - 2)'

    # Binding
    _, fi1 = fi.bind('fL')
    assert fi1.base is f.base
    assert ccode(fi1) == 'fL(x + 1, y, z - 2)'

    # Reconstruction
    strides_map = {x: 3, y: 2, z: 1}
    new_fi = fi.func(strides_map=strides_map, accessor=fi1.accessor)

    assert new_fi.name == fi.name == 'f'
    assert new_fi.accessor == fi1.accessor
    assert new_fi.accessor.name == 'fL'
    assert new_fi.indices == fi.indices
    assert new_fi.strides_map == strides_map


def test_component_access():
    grid = Grid(shape=(3, 3, 3))
    x, y, z = grid.dimensions

    f = Function(name='f', grid=grid)

    cf0 = ComponentAccess(f.indexify(), 0)
    cf1 = ComponentAccess(f.indexify(), 1)

    assert ccode(cf0) == 'f[x][y][z].x'
    assert ccode(cf1) == 'f[x][y][z].y'

    # Reconstruction
    cf2 = cf1.func(*cf1.args)
    assert cf2.index == cf1.index
    assert cf2 == cf1


def test_canonical_ordering_of_weights():
    grid = Grid(shape=(3, 3, 3))
    x, y, z = grid.dimensions

    f = Function(name='f', grid=grid)

    i = StencilDimension('i0', 0, 2)
    w = Weights(name='w0', dimensions=i, initvalue=[1.0, 2.0, 3.0])

    fi = f[x, y + i, z]
    wi = w[i]
    cf = ComponentAccess(fi, 0)

    assert (ccode(1.0*f[x, y, z] + 2.0*f[x, y + 1, z] + 3.0*f[x, y + 2, z]) ==
            '1.0F*f[x][y][z] + 2.0F*f[x][y + 1][z] + 3.0F*f[x][y + 2][z]')
    assert ccode(fi*wi) == 'w0[i0]*f[x][y + i0][z]'
    assert ccode(cf*wi) == 'w0[i0]*f[x][y + i0][z].x'


def test_symbolic_printing():
    b = Symbol('b')

    v = CallFromPointer('foo', 's') + b
    assert str(v) == 'b + s->foo()'

    class MyLocalObject(LocalObject, Expr):
        pass

    lo = MyLocalObject(name='lo')
    assert str(lo + 2) == '2 + lo'

    grid = Grid((10,))
    f = Function(name="f", grid=grid)
    fi = FIndexed(f.base, grid.dimensions[0])
    df = DefFunction('aaa', arguments=[fi])
    assert ccode(df) == 'aaa(f(x))'


def test_is_on_grid():
    grid = Grid((10,))
    x = grid.dimensions[0]
    x0 = x + .5 * x.spacing
    u = Function(name="u", grid=grid, space_order=2)

    assert u._grid_map == {}
    assert u.subs({x: x0})._grid_map == {x: x0}
    assert all(uu._grid_map == {} for uu in retrieve_functions(u.subs({x: x0}).evaluate))


@pytest.mark.parametrize('expr,expected', [
    ('f[x+2]*g[x+4] + f[x+3]*g[x+5] + f[x+4] + f[x+1]',
     ['f[x+2]', 'g[x+4]', 'f[x+3]', 'g[x+5]', 'f[x+1]', 'f[x+4]']),
    ('f[x]*g[x+2] + f[x+1]*g[x+3]', ['f[x]', 'g[x+2]', 'f[x+1]', 'g[x+3]']),
])
def test_canonical_ordering(expr, expected):
    """
    Test that the `expr.args` are stored in canonical ordering.
    """
    grid = Grid(shape=(10,))
    x, = grid.dimensions  # noqa

    f = Function(name='f', grid=grid)  # noqa
    g = Function(name='g', grid=grid)  # noqa

    expr = eval(expr)
    for n, i in enumerate(list(expected)):
        expected[n] = eval(i)

    assert retrieve_indexed(expr) == expected


def test_solve_time():
    """
    Tests that solves only evaluate the time derivative.
    """
    grid = Grid(shape=(11, 11))
    u = TimeFunction(name="u", grid=grid, time_order=2, space_order=4)
    m = Function(name="m", grid=grid, space_order=4)
    dt = grid.time_dim.spacing
    eq = m * u.dt2 + u.dx
    sol = solve(eq, u.forward)
    # Check u.dx is not evaluated. Need to simplify because the solution
    # contains some Dummy in the Derivative subs that make equality break.
    assert len(retrieve_derivatives(sol)) == 1
    assert sympy.simplify(u.dx - retrieve_derivatives(sol)[0]) == 0
    assert sympy.simplify(sympy.expand(sol - (-dt**2*u.dx/m + 2.0*u - u.backward))) == 0


class TestUxreplace:

    @pytest.mark.parametrize('expr,subs,expected', [
        ('f', '{f: g}', 'g'),
        ('f[x, y+1]', '{f.indexed: g.indexed}', 'g[x, y+1]'),
        ('cos(f)', '{cos: sin}', 'sin(f)'),
        ('cos(f + sin(g))', '{cos: sin, sin: cos}', 'sin(f + cos(g))'),
        ('FIndexed(f.indexed, x, y)', '{x: 0}', 'FIndexed(f.indexed, 0, y)'),
    ])
    def test_expressions(self, expr, subs, expected):
        grid = Grid(shape=(4, 4))
        x, y = grid.dimensions  # noqa

        f = Function(name='f', grid=grid)  # noqa
        g = Function(name='g', grid=grid)  # noqa

        assert uxreplace(eval(expr), eval(subs)) == eval(expected)

    def test_custom_reconstructable(self):

        class MyDefFunction(DefFunction):
            __rargs__ = ('name', 'arguments')
            __rkwargs__ = ('p0', 'p1', 'p2')

            def __new__(cls, name=None, arguments=None, p0=None, p1=None, p2=None):
                obj = super().__new__(cls, name=name, arguments=arguments)
                obj.p0 = p0
                obj.p1 = as_tuple(p1)
                obj.p2 = p2
                return obj

        grid = Grid(shape=(4, 4))

        f = Function(name='f', grid=grid)
        g = Function(name='g', grid=grid)

        func = MyDefFunction(name='foo', arguments=f.indexify(),
                             p0=f, p1=f, p2='bar')

        mapper = {f: g, f.indexify(): g.indexify()}
        func1 = uxreplace(func, mapper)

        assert func1.arguments == (g.indexify(),)
        assert func1.p0 is g
        assert func1.p1 == (g,)
        assert func1.p2 == 'bar'

    def test_reduce_to_number(self):
        grid = Grid(shape=(4, 4))
        x, _ = grid.dimensions
        h_x = x.spacing

        # Emulate lowered coefficient
        w = -0.0354212/(h_x*h_x)
        w_lowered = pow_to_mul(w)

        w_sub = uxreplace(w_lowered, {h_x: Number(3)})

        assert np.isclose(w_sub, -0.003935689)
        assert not w_sub.is_Mul
        assert w_sub.is_Number


def test_minmax():
    grid = Grid(shape=(5, 5))
    x, y = grid.dimensions

    f = Function(name="f", grid=grid)
    s = dSymbol(name="s")

    eqns = [Eq(s, 2),
            Eq(f, Max(y, s, 4))]

    op = Operator(eqns)

    op.apply()
    assert np.all(f.data == 4)


@pytest.mark.parametrize('dtype,expected', [
    (np.float32, ("fmaxf(", "fminf(")),
    (np.float64, ("fmax(", "fmin(")),
])
def test_minmax_precision(dtype, expected):
    grid = Grid(shape=(5, 5), dtype=dtype)

    f = Function(name="f", grid=grid)
    g = Function(name="g", grid=grid)

    eqn = Eq(f, Min(g, 4.0) + Max(g, 2.0))

    op = Operator(eqn)

    g.data[:] = 3.0

    op.apply()

    # Check generated code -- ensure it's using the fp64 versions of min/max,
    # that is fminf/fmaxf
    assert all(i in str(op) for i in expected)

    assert np.all(f.data == 6.0)


@pytest.mark.parametrize('dtype,expected', [
    (np.float32, "powf("),
    (np.float64, "pow("),
])
def test_pow_precision(dtype, expected):
    grid = Grid(shape=(5, 5), dtype=dtype)

    f = Function(name="f", grid=grid)
    g = Function(name="g", grid=grid)

    eqn = Eq(f, g**1.5)

    op = Operator(eqn)

    g.data[:] = 4.0

    op.apply()

    assert expected in str(op)
    assert np.allclose(f.data, 8.0, rtol=np.finfo(dtype).eps)


@pytest.mark.parametrize('dtype,expected', [
    (np.float32, "fabsf("),
    (np.float64, "fabs("),
])
def test_abs_precision(dtype, expected):
    grid = Grid(shape=(5, 5), dtype=dtype)

    f = Function(name="f", grid=grid)
    g = Function(name="g", grid=grid)

    eqn = Eq(f, abs(g))

    op = Operator(eqn)

    g.data[:] = -1.0

    op.apply()

    assert expected in str(op)
    assert np.all(f.data == 1.0)


class TestRelationsWithAssumptions:

    def test_multibounds_op(self):
        """
        Tests evalrel function on a simple example.
        """

        grid = Grid(shape=(16, 16, 16))

        a = Function(name='a', grid=grid)
        b = Function(name='b', grid=grid)
        c = Function(name='c', grid=grid)
        d = Function(name='d', grid=grid)
        a.data[:] = 5

        b = pow(a, 2)
        c = a + 10
        d = 2*a

        f = TimeFunction(name='f', grid=grid, space_order=2)

        f.data[:] = 0.1
        eqns = [Eq(f.forward, f.laplace + f * evalrel(min, [f, b, c, d]))]

        op = Operator(eqns, opt=('advanced'))
        op.apply(time_M=5)
        fnorm = norm(f)

        c2 = Function(name='c2', grid=grid)
        d2 = Function(name='d2', grid=grid)

        f.data[:] = 0.1
        eqns = [Eq(f.forward, f.laplace + f * evalrel(min, [f, b, c2, d2], [Ge(d, c)]))]
        op = Operator(eqns, opt=('advanced'))
        op.apply(time_M=5)
        fnorm2 = norm(f)

        assert fnorm == fnorm2

    @pytest.mark.parametrize('op, expr, assumptions, expected', [
        ([min, '[a, b, c, d]', '[]', 'Min(a, Min(b, Min(c, d)))']),
        ([max, '[a, b, c, d]', '[]', 'Max(a, Max(b, Max(c, d)))']),
        ([min, '[a]', '[]', 'a']),
        ([min, '[a, b]', '[Le(d, a), Ge(c, b)]', 'Min(a, b)']),
        ([min, '[a, b, c]', '[]', 'Min(a, Min(b, c))']),
        ([min, '[a, b, c, d]', '[Le(d, a), Ge(c, b)]', 'Min(b, d)']),
        ([min, '[a, b, c, d]', '[Ge(a, b), Ge(d, a), Ge(b, c)]', 'c']),
        ([max, '[a]', '[Le(a, a)]', 'a']),
        ([max, '[a, b]', '[Le(a, b)]', 'b']),
        ([max, '[a, b, c]', '[Le(c, b), Le(c, a)]', 'Max(a, b)']),
        ([max, '[a, b, c, d]', '[Ge(a, b), Ge(d, a), Ge(b, c)]', 'd']),
        ([max, '[a, b, c, d]', '[Ge(a, b), Le(b, c)]', 'Max(a, Max(c, d))']),
        ([max, '[a, b, c, d]', '[Ge(a, b), Le(c, b)]', 'Max(a, d)']),
        ([max, '[a, b, c, d]', '[Ge(b, a), Ge(a, b)]', 'Max(a, Max(c, d))']),
        ([min, '[a, b, c, d]', '[Ge(b, a), Ge(a, b), Le(c, b), Le(b, a)]', 'Min(c, d)']),
        ([min, '[a, b, c, d]', '[Ge(b, a), Ge(a, b), Le(c, b), Le(b, d)]', 'c']),
        ([min, '[a, b, c, d]', '[Ge(b, a + d)]', 'Min(a, Min(c, d))']),
        ([min, '[a, b, c, d]', '[Lt(b + a, d)]', 'Min(a, Min(b, c))']),
        ([max, '[a, b, c, d]', '[Lt(b + a, d)]', 'Max(c, d)']),
        ([max, '[a, b, c, d]', '[Gt(a, b + c + d)]', 'a']),
    ])
    def test_relations_w_complex_assumptions(self, op, expr, assumptions, expected):
        """
        Tests evalmin/evalmax with multiple args and assumtpions"""
        a = Symbol('a', positive=True)  # noqa
        b = Symbol('b', positive=True)  # noqa
        c = Symbol('c', positive=True)  # noqa
        d = Symbol('d', positive=True)  # noqa

        eqn = eval(expr)
        assumptions = eval(assumptions)
        assert str(evalrel(op, eqn, assumptions)) == expected

    @pytest.mark.parametrize('op, expr, assumptions, expected', [
        ([min, '[a, b, c, d]', '[Ge(b, a), Ge(a, b), Le(c, b), Le(b, d)]', 'c']),
        ([min, '[a, b, c, d]', '[Ge(b, a + d)]', 'Min(a, Min(b, Min(c, d)))']),
        ([min, '[a, b, c, d]', '[Ge(c, a + d)]', 'Min(a, b)']),
        ([max, '[a, b, c, d]', '[Ge(c, a + d), Gt(b, a + d)]', 'Max(b, d)']),
        ([max, '[a, b, c, d]', '[Ge(a + d, b), Gt(b, a + d)]',
         'Max(a, Max(b, Max(c, d)))']),
        ([max, '[a, b, c, d]', '[Le(c, a + d)]', 'Max(a, Max(b, Max(c, d)))']),
        ([max, '[a, b, c, d]', '[Le(c, d), Le(a, b)]', 'Max(b, d)']),
        ([max, '[a, b, c, d]', '[Le(c, d), Le(d, c)]', 'Max(a, Max(b, c))']),
        ([min, '[a, b, c, d]', '[Le(c, d).negated, Le(a, b).negated]', 'Min(b, d)']),
        ([min, '[a, b, c, d]', '[Le(c, d).negated, Le(a, b).negated]', 'Min(b, d)']),
        ([min, '[a, b, c, d]', '[Gt(c, d).negated, Ge(a, b).negated]', 'Min(a, c)']),
        ([min, '[a, b, c, d]', '[Gt(c, d).reversed, Ge(a, b).reversed]', 'Min(b, d)']),
        ([min, '[a, b, c, d]', '[Le(c, d).negated, Le(a, b).negated]', 'Min(b, d)']),
        ([max, '[a, b, c, d]', '[Le(c, d).negated, Le(a, b).negated]', 'Max(a, c)']),
        ([max, '[a, b, c, d]', '[Gt(c, d).negated, Ge(a, b).negated]', 'Max(b, d)']),
        ([max, '[a, b, c, d]', '[Gt(c, d).reversed, Ge(a, b).reversed]', 'Max(a, c)']),
        ([max, '[a, b, c, d]', '[Lt(c, d).reversed, Le(a, b).reversed]', 'Max(b, d)']),
        ([max, '[a, b, c, d]', '[Gt(c, d + a).negated]', 'Max(a, Max(b, Max(c, d)))']),
        ([max, '[a, b, c, d]', '[Lt(c, d + a).negated]', 'Max(b, d)']),
        ([max, '[a, b, c, d]', '[Le(c, d + a).negated]', 'Max(b, d)']),
        ([max, '[a, b, c, d]', '[Le(c + b, d + a).negated]',
          'Max(a, Max(b, Max(c, d)))']),
        ([max, '[a, b, c, d, e]', '[Gt(a, b + c + e)]',
          'Max(a, Max(b, Max(c, Max(d, e))))']),
        ([max, '[a, b, c, d, e]', '[Ge(c, a), Ge(b, a), Ge(a, c), Ge(e, c), Ge(d, e)]',
          'Max(b, d)']),
    ])
    def test_relations_w_complex_assumptions_II(self, op, expr, assumptions, expected):
        """
        Tests evalmin/evalmax with multiple args and assumtpions"""
        a = Symbol('a', positive=False)  # noqa
        b = Symbol('b', positive=False)  # noqa
        c = Symbol('c', positive=True)  # noqa
        d = Symbol('d', positive=True)  # noqa
        e = Symbol('e', positive=True)  # noqa

        eqn = eval(expr)
        assumptions = eval(assumptions)
        assert str(evalrel(op, eqn, assumptions)) == expected

    @pytest.mark.parametrize('op, expr, assumptions, expected', [
        ([min, '[a, b, c, d]', '[Ge(b, a)]', 'a']),
        ([min, '[a, b, c, d]', '[Ge(b, d)]', 'Min(a, d)']),
        ([min, '[a, b, c, d]', '[Ge(c, a + d)]', 'Min(a, b)']),
        ([max, '[a, b, c, d, e]', 'None', 'Max(e, d)']),
    ])
    def test_assumptions(self, op, expr, assumptions, expected):
        """
        Tests evalmin/evalmax with multiple args and assumtpions"""
        a = Symbol('a', positive=False)
        b = Symbol('b', positive=False)
        c = Symbol('c', positive=True)
        d = Symbol('d', positive=True)
        e = Symbol('e', positive=True)

        c = a + 9  # noqa
        d = b + 10  # noqa
        e = c + 1  # noqa
        eqn = eval(expr)
        assumptions = eval(assumptions)
        expected = eval(expected)
        assert evalrel(op, eqn, assumptions) == expected


def test_issue_2577a():
    u = TimeFunction(name='u', grid=Grid((2,)))
    x = u.grid.dimensions[0]
    expr = Mul(-1, -1., x, u)
    assert expr.args == (x, u)
    eq = Eq(u.forward, expr)
    op = Operator(eq)

    assert '--' not in str(op.ccode)


def test_issue_2577b():
    class SD0(SubDomain):
        name = 'sd0'

        def define(self, dimensions):
            x, = dimensions
            return {x: ('middle', 1, 1)}

    grid = Grid(shape=(11,))

    sd0 = SD0(grid=grid)

    u = Function(name='u', grid=grid, space_order=2)

    eq_u = Eq(u, -(u*u).dxc, subdomain=sd0)

    op = Operator(eq_u)
    assert '--' not in str(op.ccode)


def test_print_div():
    a = SizeOf(np.int32)
    b = SizeOf(np.int64)
    cstr = ccode(a / b)
    assert cstr == 'sizeof(int)/sizeof(long)'<|MERGE_RESOLUTION|>--- conflicted
+++ resolved
@@ -13,13 +13,8 @@
 from devito.symbolics import (retrieve_functions, retrieve_indexed, evalrel,  # noqa
                               CallFromPointer, Cast, DefFunction, FieldFromPointer,
                               INT, FieldFromComposite, IntDiv, Namespace, Rvalue,
-<<<<<<< HEAD
-                              ReservedWord, ListInitializer, uxreplace,
-                              retrieve_derivatives, BaseCast, sympy_dtype)
-=======
                               ReservedWord, ListInitializer, uxreplace, pow_to_mul,
                               retrieve_derivatives, BaseCast, SizeOf)
->>>>>>> fefcfba2
 from devito.tools import as_tuple
 from devito.types import (Array, Bundle, FIndexed, LocalObject, Object,
                           ComponentAccess, StencilDimension, Symbol as dSymbol,
