import numpy as np
import pytest
from devito import (Grid, Constant, Function, TimeFunction, SparseFunction,
                    SparseTimeFunction, Dimension, ConditionalDimension,
                    SubDimension, Eq, Inc, Operator, configuration)
from devito.ir.iet import Call, Conditional, FindNodes
from devito.mpi import MPI, copy, sendrecv, update_halo
from devito.types import LEFT, RIGHT

pytestmark = pytest.mark.skipif(configuration['backend'] == 'yask' or
                                configuration['backend'] == 'ops',
                                reason="testing is currently restricted")


<<<<<<< HEAD
class TestPythonMPI(object):
=======
@skipif_yask
class TestDistributor(object):
>>>>>>> 8ffaef12

    @pytest.mark.parallel(nprocs=[2, 4])
    def test_partitioning(self):
        grid = Grid(shape=(15, 15))
        f = Function(name='f', grid=grid)

        distributor = grid.distributor
        expected = {  # nprocs -> [(rank0 shape), (rank1 shape), ...]
            2: [(15, 8), (15, 7)],
            4: [(8, 8), (8, 7), (7, 8), (7, 7)]
        }
        assert f.shape == expected[distributor.nprocs][distributor.myrank]

    @pytest.mark.parallel(nprocs=[2, 4])
    def test_partitioning_fewer_dims(self):
        """Test domain decomposition for Functions defined over a strict subset
        of grid-decomposed dimensions."""
        size_x, size_y = 16, 16
        grid = Grid(shape=(size_x, size_y))
        x, y = grid.dimensions

        # A function with fewer dimensions that in `grid`
        f = Function(name='f', grid=grid, dimensions=(y,), shape=(size_y,))

        distributor = grid.distributor
        expected = {  # nprocs -> [(rank0 shape), (rank1 shape), ...]
            2: [(8,), (8,)],
            4: [(8,), (8,), (8,), (8,)]
        }
        assert f.shape == expected[distributor.nprocs][distributor.myrank]

    @skipif_yask
    @pytest.mark.parallel(nprocs=[2, 4])
    def test_ctypes_neighbours(self):
        grid = Grid(shape=(4, 4))
        distributor = grid.distributor

        PN = MPI.PROC_NULL
        attrs = ['xleft', 'xright', 'yleft', 'yright']
        expected = {  # nprocs -> [(rank0 xleft xright ...), (rank1 xleft ...), ...]
            2: [(PN, PN, PN, 1), (PN, PN, 0, PN)],
            4: [(PN, 2, PN, 1), (PN, 3, 0, PN), (0, PN, PN, 3), (1, PN, 2, PN)]
        }

        mapper = dict(zip(attrs, expected[distributor.nprocs][distributor.myrank]))
        _, _, obj = distributor._C_neighbours
        assert all(getattr(obj.value._obj, k) == v for k, v in mapper.items())


@skipif_yask
class TestFunction(object):

    @pytest.mark.parallel(nprocs=9)
    def test_neighborhood_2d(self):
        grid = Grid(shape=(3, 3))
        x, y = grid.dimensions

        distributor = grid.distributor
        # Rank map:
        # ---------------y
        # | 0 | 1 | 2 |
        # -------------
        # | 3 | 4 | 5 |
        # -------------
        # | 6 | 7 | 8 |
        # -------------
        # |
        # x
        expected = {
            0: {x: {LEFT: MPI.PROC_NULL, RIGHT: 3}, y: {LEFT: MPI.PROC_NULL, RIGHT: 1}},
            1: {x: {LEFT: MPI.PROC_NULL, RIGHT: 4}, y: {LEFT: 0, RIGHT: 2}},
            2: {x: {LEFT: MPI.PROC_NULL, RIGHT: 5}, y: {LEFT: 1, RIGHT: MPI.PROC_NULL}},
            3: {x: {LEFT: 0, RIGHT: 6}, y: {LEFT: MPI.PROC_NULL, RIGHT: 4}},
            4: {x: {LEFT: 1, RIGHT: 7}, y: {LEFT: 3, RIGHT: 5}},
            5: {x: {LEFT: 2, RIGHT: 8}, y: {LEFT: 4, RIGHT: MPI.PROC_NULL}},
            6: {x: {LEFT: 3, RIGHT: MPI.PROC_NULL}, y: {LEFT: MPI.PROC_NULL, RIGHT: 7}},
            7: {x: {LEFT: 4, RIGHT: MPI.PROC_NULL}, y: {LEFT: 6, RIGHT: 8}},
            8: {x: {LEFT: 5, RIGHT: MPI.PROC_NULL}, y: {LEFT: 7, RIGHT: MPI.PROC_NULL}},
        }
        assert expected[distributor.myrank] == distributor.neighbours

    @pytest.mark.parallel(nprocs=2)
    def test_halo_exchange_bilateral(self):
        """
        Test halo exchange between two processes organised in a 1x2 cartesian grid.

        The initial ``data_with_inhalo`` looks like:

               rank0           rank1
            0 0 0 0 0 0     0 0 0 0 0 0
            0 1 1 1 1 0     0 2 2 2 2 0
            0 1 1 1 1 0     0 2 2 2 2 0
            0 1 1 1 1 0     0 2 2 2 2 0
            0 1 1 1 1 0     0 2 2 2 2 0
            0 0 0 0 0 0     0 0 0 0 0 0

        After the halo exchange, the following is expected and tested for:

               rank0           rank1
            0 0 0 0 0 0     0 0 0 0 0 0
            0 1 1 1 1 2     1 2 2 2 2 0
            0 1 1 1 1 2     1 2 2 2 2 0
            0 1 1 1 1 2     1 2 2 2 2 0
            0 1 1 1 1 2     1 2 2 2 2 0
            0 0 0 0 0 0     0 0 0 0 0 0
        """
        grid = Grid(shape=(12, 12))
        x, y = grid.dimensions

        f = Function(name='f', grid=grid)
        f.data[:] = grid.distributor.myrank + 1

        # Now trigger a halo exchange...
        f.data_with_halo   # noqa

        glb_pos_map = grid.distributor.glb_pos_map
        if LEFT in glb_pos_map[y]:
            assert np.all(f._data_ro_with_inhalo._local[1:-1, -1] == 2.)
            assert np.all(f._data_ro_with_inhalo._local[:, 0] == 0.)
        else:
            assert np.all(f._data_ro_with_inhalo._local[1:-1, 0] == 1.)
            assert np.all(f._data_ro_with_inhalo._local[:, -1] == 0.)
        assert np.all(f._data_ro_with_inhalo._local[0] == 0.)
        assert np.all(f._data_ro_with_inhalo._local[-1] == 0.)

    @pytest.mark.parallel(nprocs=2)
    def test_halo_exchange_bilateral_asymmetric(self):
        """
        Test halo exchange between two processes organised in a 1x2 cartesian grid.

        In this test, the size of left and right halo regions are different.

        The initial ``data_with_inhalo`` looks like:

               rank0           rank1
            0 0 0 0 0 0 0     0 0 0 0 0 0 0
            0 0 0 0 0 0 0     0 0 0 0 0 0 0
            0 0 1 1 1 1 0     0 0 2 2 2 2 0
            0 0 1 1 1 1 0     0 0 2 2 2 2 0
            0 0 1 1 1 1 0     0 0 2 2 2 2 0
            0 0 1 1 1 1 0     0 0 2 2 2 2 0
            0 0 0 0 0 0 0     0 0 0 0 0 0 0

        After the halo exchange, the following is expected and tested for:

               rank0           rank1
            0 0 0 0 0 0 0     0 0 0 0 0 0 0
            0 0 0 0 0 0 0     0 0 0 0 0 0 0
            0 0 1 1 1 1 2     1 1 2 2 2 2 0
            0 0 1 1 1 1 2     1 1 2 2 2 2 0
            0 0 1 1 1 1 2     1 1 2 2 2 2 0
            0 0 1 1 1 1 2     1 1 2 2 2 2 0
            0 0 0 0 0 0 0     0 0 0 0 0 0 0
        """
        grid = Grid(shape=(12, 12))
        x, y = grid.dimensions

        f = Function(name='f', grid=grid, space_order=(1, 2, 1))
        f.data[:] = grid.distributor.myrank + 1

        # Now trigger a halo exchange...
        f.data_with_halo   # noqa

        glb_pos_map = grid.distributor.glb_pos_map
        if LEFT in glb_pos_map[y]:
            assert np.all(f._data_ro_with_inhalo._local[2:-1, -1] == 2.)
            assert np.all(f._data_ro_with_inhalo._local[:, 0:2] == 0.)
        else:
            assert np.all(f._data_ro_with_inhalo._local[2:-1, 0:2] == 1.)
            assert np.all(f._data_ro_with_inhalo._local[:, -1] == 0.)
        assert np.all(f._data_ro_with_inhalo._local[0:2] == 0.)
        assert np.all(f._data_ro_with_inhalo._local[-1] == 0.)

    @pytest.mark.parallel(nprocs=4)
    def test_halo_exchange_quadrilateral(self):
        """
        Test halo exchange between four processes organised in a 2x2 cartesian grid.

        The initial ``data_with_inhalo`` looks like:

               rank0           rank1
            0 0 0 0 0 0     0 0 0 0 0 0
            0 1 1 1 1 0     0 2 2 2 2 0
            0 1 1 1 1 0     0 2 2 2 2 0
            0 1 1 1 1 0     0 2 2 2 2 0
            0 1 1 1 1 0     0 2 2 2 2 0
            0 0 0 0 0 0     0 0 0 0 0 0

               rank2           rank3
            0 0 0 0 0 0     0 0 0 0 0 0
            0 3 3 3 3 0     0 4 4 4 4 0
            0 3 3 3 3 0     0 4 4 4 4 0
            0 3 3 3 3 0     0 4 4 4 4 0
            0 3 3 3 3 0     0 4 4 4 4 0
            0 0 0 0 0 0     0 0 0 0 0 0

        After the halo exchange, the following is expected and tested for:

               rank0           rank1
            0 0 0 0 0 0     0 0 0 0 0 0
            0 1 1 1 1 2     1 2 2 2 2 0
            0 1 1 1 1 2     1 2 2 2 2 0
            0 1 1 1 1 2     1 2 2 2 2 0
            0 1 1 1 1 2     1 2 2 2 2 0
            0 3 3 3 3 4     3 4 4 4 4 0

               rank2           rank3
            0 1 1 1 1 2     1 2 2 2 2 0
            0 3 3 3 3 4     3 4 4 4 4 0
            0 3 3 3 3 4     3 4 4 4 4 0
            0 3 3 3 3 4     3 4 4 4 4 0
            0 3 3 3 3 4     3 4 4 4 4 0
            0 0 0 0 0 0     0 0 0 0 0 0
        """
        grid = Grid(shape=(12, 12))
        x, y = grid.dimensions

        f = Function(name='f', grid=grid)
        f.data[:] = grid.distributor.myrank + 1

        # Now trigger a halo exchange...
        f.data_with_halo   # noqa

        glb_pos_map = grid.distributor.glb_pos_map
        if LEFT in glb_pos_map[x] and LEFT in glb_pos_map[y]:
            assert np.all(f._data_ro_with_inhalo._local[0] == 0.)
            assert np.all(f._data_ro_with_inhalo._local[:, 0] == 0.)
            assert np.all(f._data_ro_with_inhalo._local[1:-1, -1] == 2.)
            assert np.all(f._data_ro_with_inhalo._local[-1, 1:-1] == 3.)
            assert f._data_ro_with_inhalo._local[-1, -1] == 4.
        elif LEFT in glb_pos_map[x] and RIGHT in glb_pos_map[y]:
            assert np.all(f._data_ro_with_inhalo._local[0] == 0.)
            assert np.all(f._data_ro_with_inhalo._local[:, -1] == 0.)
            assert np.all(f._data_ro_with_inhalo._local[1:-1, 0] == 1.)
            assert np.all(f._data_ro_with_inhalo._local[-1, 1:-1] == 4.)
            assert f._data_ro_with_inhalo._local[-1, 0] == 3.
        elif RIGHT in glb_pos_map[x] and LEFT in glb_pos_map[y]:
            assert np.all(f._data_ro_with_inhalo._local[-1] == 0.)
            assert np.all(f._data_ro_with_inhalo._local[:, 0] == 0.)
            assert np.all(f._data_ro_with_inhalo._local[1:-1, -1] == 4.)
            assert np.all(f._data_ro_with_inhalo._local[0, 1:-1] == 1.)
            assert f._data_ro_with_inhalo._local[0, -1] == 2.
        else:
            assert np.all(f._data_ro_with_inhalo._local[-1] == 0.)
            assert np.all(f._data_ro_with_inhalo._local[:, -1] == 0.)
            assert np.all(f._data_ro_with_inhalo._local[1:-1, 0] == 3.)
            assert np.all(f._data_ro_with_inhalo._local[0, 1:-1] == 2.)
            assert f._data_ro_with_inhalo._local[0, 0] == 1.

<<<<<<< HEAD
    @pytest.mark.parallel(nprocs=[2, 4])
    def test_ctypes_neighbours(self):
        grid = Grid(shape=(4, 4))
        distributor = grid.distributor

        PN = MPI.PROC_NULL
        attrs = ['xleft', 'xright', 'yleft', 'yright']
        expected = {  # nprocs -> [(rank0 xleft xright ...), (rank1 xleft ...), ...]
            2: [(PN, PN, PN, 1), (PN, PN, 0, PN)],
            4: [(PN, 2, PN, 1), (PN, 3, 0, PN), (0, PN, PN, 3), (1, PN, 2, PN)]
        }
=======
    @skipif_yask
    @pytest.mark.parallel(nprocs=4)
    @pytest.mark.parametrize('shape,expected', [
        ((15, 15), [((0, 8), (0, 8)), ((0, 8), (8, 15)),
                    ((8, 15), (0, 8)), ((8, 15), (8, 15))]),
    ])
    def test_local_indices(self, shape, expected):
        grid = Grid(shape=shape)
        f = Function(name='f', grid=grid)
>>>>>>> 8ffaef12

        assert all(i == slice(*j)
                   for i, j in zip(f.local_indices, expected[grid.distributor.myrank]))


class TestCodeGeneration(object):

    def test_iet_copy(self):
        grid = Grid(shape=(4, 4))
        t = grid.stepping_dim

        f = TimeFunction(name='f', grid=grid)

        iet = copy(f, [t])
        assert str(iet.parameters) == """\
(buf(buf_x, buf_y), buf_x_size, buf_y_size, dat(dat_time, dat_x, dat_y),\
 dat_time_size, dat_x_size, dat_y_size, otime, ox, oy)"""
        assert """\
  for (int x = 0; x <= buf_x_size - 1; x += 1)
  {
    for (int y = 0; y <= buf_y_size - 1; y += 1)
    {
      buf[x][y] = dat[otime][x + ox][y + oy];
    }
  }""" in str(iet)

    def test_iet_sendrecv(self):
        grid = Grid(shape=(4, 4))
        t = grid.stepping_dim

        f = TimeFunction(name='f', grid=grid)

        iet = sendrecv(f, [t])
        assert str(iet.parameters) == """\
(dat(dat_time, dat_x, dat_y), dat_time_size, dat_x_size, dat_y_size,\
 buf_x_size, buf_y_size, ogtime, ogx, ogy, ostime, osx, osy, fromrank, torank, comm)"""
        assert str(iet.body[0]) == """\
float (*restrict dat)[dat_x_size][dat_y_size] __attribute__((aligned(64))) =\
 (float (*)[dat_x_size][dat_y_size]) dat_vec;
float bufs[buf_x_size][buf_y_size] __attribute__((aligned(64)));
MPI_Request rrecv;
float bufg[buf_x_size][buf_y_size] __attribute__((aligned(64)));
MPI_Request rsend;
MPI_Status srecv;
MPI_Irecv((float*)bufs,buf_x_size*buf_y_size,MPI_FLOAT,fromrank,13,comm,&rrecv);
gather_f((float*)bufg,buf_x_size,buf_y_size,(float*)dat,dat_time_size,dat_x_size,\
dat_y_size,ogtime,ogx,ogy);
MPI_Isend((float*)bufg,buf_x_size*buf_y_size,MPI_FLOAT,torank,13,comm,&rsend);
MPI_Wait(&rsend,MPI_STATUS_IGNORE);
MPI_Wait(&rrecv,&srecv);
if (fromrank != MPI_PROC_NULL)
{
  scatter_f((float*)bufs,buf_x_size,buf_y_size,(float*)dat,dat_time_size,dat_x_size,\
dat_y_size,ostime,osx,osy);
}"""

    @pytest.mark.parallel(nprocs=1)
    def test_iet_update_halo(self):
        grid = Grid(shape=(4, 4))
        t = grid.stepping_dim

        f = TimeFunction(name='f', grid=grid)

        iet = update_halo(f, [t])
        assert str(iet.parameters) == """\
(f(t, x, y), mxl, mxr, myl, myr, comm, nb, otime, t_size, x_size, y_size)"""
        assert """\
MPI_Comm *comm = (MPI_Comm*) _comm;
struct neighbours *nb = (struct neighbours*) _nb;
if (mxl)
{
  sendrecv(f_vec,t_size,x_size + 1 + 1,y_size + 1 + 1,1,y_size + 1 + 1,\
otime,1,0,otime,x_size + 1,0,nb->xright,nb->xleft,comm);
}
if (mxr)
{
  sendrecv(f_vec,t_size,x_size + 1 + 1,y_size + 1 + 1,1,y_size + 1 + 1,\
otime,x_size,0,otime,0,0,nb->xleft,nb->xright,comm);
}
if (myl)
{
  sendrecv(f_vec,t_size,x_size + 1 + 1,y_size + 1 + 1,x_size + 1 + 1,1,\
otime,0,1,otime,0,y_size + 1,nb->yright,nb->yleft,comm);
}
if (myr)
{
  sendrecv(f_vec,t_size,x_size + 1 + 1,y_size + 1 + 1,x_size + 1 + 1,1,\
otime,0,y_size,otime,0,0,nb->yleft,nb->yright,comm);
}"""


class TestSparseFunction(object):

    @pytest.mark.parallel(nprocs=4)
    @pytest.mark.parametrize('coords', [
        ((1., 1.), (1., 3.), (3., 1.), (3., 3.)),
    ])
    def test_ownership(self, coords):
        """Given a sparse point ``p`` with known coordinates, this test checks
        that the MPI rank owning ``p`` is retrieved correctly."""
        grid = Grid(shape=(4, 4), extent=(4.0, 4.0))

        sf = SparseFunction(name='sf', grid=grid, npoint=4, coordinates=coords)

        # The domain decomposition is so that the i-th MPI rank gets exactly one
        # sparse point `p` and, incidentally, `p` is logically owned by `i`
        assert len(sf.gridpoints) == 1
        assert all(grid.distributor.glb_to_rank(i) == grid.distributor.myrank
                   for i in sf.gridpoints)

    @skipif_yask
    @pytest.mark.parallel(nprocs=4)
    @pytest.mark.parametrize('coords,expected', [
        ([(0.5, 0.5), (1.5, 2.5), (1.5, 1.5), (2.5, 1.5)], [[0.], [1.], [2.], [3.]]),
    ])
    def test_local_indices(self, coords, expected):
        grid = Grid(shape=(4, 4), extent=(3.0, 3.0))

        data = np.array([0., 1., 2., 3.])
        coords = np.array(coords)
        sf = SparseFunction(name='sf', grid=grid, npoint=len(coords))

        # Each of the 4 MPI ranks get one (randomly chosen) sparse point
        assert sf.npoint == 1

        sf.coordinates.data[:] = coords
        sf.data[:] = data

        expected = np.array(expected[grid.distributor.myrank])
        assert np.all(sf.data == expected)

    @pytest.mark.parallel(nprocs=4)
    def test_scatter_gather(self):
        """
        Test scattering and gathering of sparse data from and to a single MPI rank.

        The initial data distribution (A, B, C, and D are generic values) looks like:

               rank0           rank1           rank2           rank3
                [D]             [C]             [B]             [A]

        Logically (i.e., given point coordinates and domain decomposition), A belongs
        to rank0, B belongs to rank1, etc. Thus, after scattering, the data distribution
        is expected to be:

               rank0           rank1           rank2           rank3
                [A]             [B]             [C]             [D]

        Then, locally on each rank, a trivial *2 multiplication is performed:

               rank0           rank1           rank2           rank3
               [A*2]           [B*2]           [C*2]           [D*2]

        Finally, we gather the data values and we get:

               rank0           rank1           rank2           rank3
               [D*2]           [C*2]           [B*2]           [A*2]
        """
        grid = Grid(shape=(4, 4), extent=(4.0, 4.0))

        # Initialization
        data = np.array([3, 2, 1, 0])
        coords = np.array([(3., 3.), (3., 1.), (1., 3.), (1., 1.)])
        sf = SparseFunction(name='sf', grid=grid, npoint=len(coords), coordinates=coords)
        sf.data[:] = data

        # Scatter
        loc_data = sf._dist_scatter()[sf]
        assert len(loc_data) == 1
        assert loc_data[0] == grid.distributor.myrank

        # Do some local computation
        loc_data = loc_data*2

        # Gather
        sf._dist_gather(loc_data)
        assert len(sf.data) == 1
        assert np.all(sf.data == data[sf.local_indices]*2)


class TestOperatorSimple(object):

    @pytest.mark.parallel(nprocs=[2, 4, 8, 16, 32])
    def test_trivial_eq_1d(self):
        grid = Grid(shape=(32,))
        x = grid.dimensions[0]
        t = grid.stepping_dim

        f = TimeFunction(name='f', grid=grid)
        f.data_with_halo[:] = 1.

        op = Operator(Eq(f.forward, f[t, x-1] + f[t, x+1] + 1))
        op.apply(time=1)

        assert np.all(f.data_ro_domain[1] == 3.)
        if f.grid.distributor.myrank == 0:
            assert f.data_ro_domain[0, 0] == 5.
            assert np.all(f.data_ro_domain[0, 1:] == 7.)
        elif f.grid.distributor.myrank == f.grid.distributor.nprocs - 1:
            assert f.data_ro_domain[0, -1] == 5.
            assert np.all(f.data_ro_domain[0, :-1] == 7.)
        else:
            assert np.all(f.data_ro_domain[0] == 7.)

    @pytest.mark.parallel(nprocs=2)
    def test_trivial_eq_1d_save(self):
        grid = Grid(shape=(32,))
        x = grid.dimensions[0]
        time = grid.time_dim

        f = TimeFunction(name='f', grid=grid, save=5)
        f.data_with_halo[:] = 1.

        op = Operator(Eq(f.forward, f[time, x-1] + f[time, x+1] + 1))
        op.apply()

        time_M = op._prepare_arguments()['time_M']

        assert np.all(f.data_ro_domain[1] == 3.)
        glb_pos_map = f.grid.distributor.glb_pos_map
        if LEFT in glb_pos_map[x]:
            assert np.all(f.data_ro_domain[-1, time_M:] == 31.)
        else:
            assert np.all(f.data_ro_domain[-1, :-time_M] == 31.)

    @pytest.mark.parallel(nprocs=4)
    def test_trivial_eq_2d(self):
        grid = Grid(shape=(8, 8,))
        x, y = grid.dimensions
        t = grid.stepping_dim

        f = TimeFunction(name='f', grid=grid, space_order=1)
        f.data_with_halo[:] = 1.

        eqn = Eq(f.forward, f[t, x-1, y] + f[t, x+1, y] + f[t, x, y-1] + f[t, x, y+1])
        op = Operator(eqn)
        op.apply(time=1)

        # Expected computed values
        corner, side, interior = 10., 13., 16.

        glb_pos_map = f.grid.distributor.glb_pos_map
        assert np.all(f.data_ro_domain[0, 1:-1, 1:-1] == interior)
        if LEFT in glb_pos_map[x] and LEFT in glb_pos_map[y]:
            assert f.data_ro_domain[0, 0, 0] == corner
            assert np.all(f.data_ro_domain[0, 1:, :1] == side)
            assert np.all(f.data_ro_domain[0, :1, 1:] == side)
        elif LEFT in glb_pos_map[x] and RIGHT in glb_pos_map[y]:
            assert f.data_ro_domain[0, 0, -1] == corner
            assert np.all(f.data_ro_domain[0, :1, :-1] == side)
            assert np.all(f.data_ro_domain[0, 1:, -1:] == side)
        elif RIGHT in glb_pos_map[x] and LEFT in glb_pos_map[y]:
            assert f.data_ro_domain[0, -1, 0] == corner
            assert np.all(f.data_ro_domain[0, -1:, 1:] == side)
            assert np.all(f.data_ro_domain[0, :-1, :1] == side)
        else:
            assert f.data_ro_domain[0, -1, -1] == corner
            assert np.all(f.data_ro_domain[0, :-1, -1:] == side)
            assert np.all(f.data_ro_domain[0, -1:, :-1] == side)

    @pytest.mark.parallel(nprocs=4)
    def test_multiple_eqs_funcs(self):
        grid = Grid(shape=(12,))
        x = grid.dimensions[0]
        t = grid.stepping_dim

        f = TimeFunction(name='f', grid=grid)
        f.data_with_halo[:] = 0.
        g = TimeFunction(name='g', grid=grid)
        g.data_with_halo[:] = 0.

        op = Operator([Eq(f.forward, f[t, x+1] + g[t, x-1] + 1),
                       Eq(g.forward, f[t, x-1] + g[t, x+1] + 1)])
        op.apply(time=1)

        assert np.all(f.data_ro_domain[1] == 1.)
        if f.grid.distributor.myrank == 0:
            assert f.data_ro_domain[0, 0] == 2.
            assert np.all(f.data_ro_domain[0, 1:] == 3.)
        elif f.grid.distributor.myrank == f.grid.distributor.nprocs - 1:
            assert f.data_ro_domain[0, -1] == 2.
            assert np.all(f.data_ro_domain[0, :-1] == 3.)
        else:
            assert np.all(f.data_ro_domain[0] == 3.)

        # Also check that there are no redundant halo exchanges. Here, only
        # two are expected before the `x` Iteration, one for `f` and one for `g`
        calls = FindNodes(Call).visit(op)
        assert len(calls) == 2

    def test_nostencil_implies_nohaloupdate(self):
        grid = Grid(shape=(12,))

        f = TimeFunction(name='f', grid=grid)
        g = Function(name='g', grid=grid)

        op = Operator([Eq(f.forward, f + 1.),
                       Eq(g, f + 1.)])

        calls = FindNodes(Call).visit(op)
        assert len(calls) == 0

    @pytest.mark.parallel(nprocs=1)
    def test_stencil_nowrite_implies_haloupdate(self):
        grid = Grid(shape=(12,))
        x = grid.dimensions[0]
        t = grid.stepping_dim

        f = TimeFunction(name='f', grid=grid)
        g = Function(name='g', grid=grid)

        op = Operator(Eq(g, f[t, x-1] + f[t, x+1] + 1.))

        calls = FindNodes(Call).visit(op)
        assert len(calls) == 1

    @pytest.mark.parallel(nprocs=1)
    def test_avoid_redundant_haloupdate(self):
        grid = Grid(shape=(12,))
        x = grid.dimensions[0]
        t = grid.stepping_dim

        i = Dimension(name='i')
        j = Dimension(name='j')

        f = TimeFunction(name='f', grid=grid)
        g = Function(name='g', grid=grid)

        op = Operator([Eq(f.forward, f[t, x-1] + f[t, x+1] + 1.),
                       Inc(f[t+1, i], 1.),  # no halo update as it's an Inc
                       Eq(g, f[t, j] + 1)])  # access `f` at `t`, not `t+1`!

        calls = FindNodes(Call).visit(op)
        assert len(calls) == 1

    @pytest.mark.parallel(nprocs=2)
    def test_redo_haloupdate_due_to_antidep(self):
        grid = Grid(shape=(12,))
        x = grid.dimensions[0]
        t = grid.stepping_dim

        f = TimeFunction(name='f', grid=grid)
        g = TimeFunction(name='g', grid=grid)

        op = Operator([Eq(f.forward, f[t, x-1] + f[t, x+1] + 1.),
                       Eq(g.forward, f[t+1, x-1] + f[t+1, x+1] + g)])
        op.apply(time=0)

        calls = FindNodes(Call).visit(op)
        assert len(calls) == 2

        assert np.all(f.data_ro_domain[1] == 1.)
        glb_pos_map = f.grid.distributor.glb_pos_map
        if LEFT in glb_pos_map[x]:
            assert np.all(g.data_ro_domain[1, 1:] == 2.)
        else:
            assert np.all(g.data_ro_domain[1, :-1] == 2.)

    def test_haloupdate_not_requried(self):
        grid = Grid(shape=(4, 4))
        u = TimeFunction(name='u', grid=grid, space_order=4, time_order=2, save=None)
        v = TimeFunction(name='v', grid=grid, space_order=0, time_order=0, save=5)
        g = Function(name='g', grid=grid, space_order=0)
        i = Function(name='i', grid=grid, space_order=0)

        shift = Constant(name='shift', dtype=np.int32)

        step = Eq(u.forward, u - u.backward + 1)
        g_inc = Inc(g, u * v.subs(grid.time_dim, grid.time_dim - shift))
        i_inc = Inc(i, (v*v).subs(grid.time_dim, grid.time_dim - shift))

        op = Operator([step, g_inc, i_inc])

        # No stencil in the expressions, so no halo update required!
        calls = FindNodes(Call).visit(op)
        assert len(calls) == 0


class TestOperatorAdvanced(object):

    @pytest.mark.parallel(nprocs=[4])
    def test_injection_wodup(self):
        """
        Test injection operator when the sparse points don't need to be replicated
        ("wodup" -> w/o duplication) over multiple MPI ranks.
        """
        grid = Grid(shape=(4, 4), extent=(3.0, 3.0))

        f = Function(name='f', grid=grid, space_order=0)
        f.data[:] = 0.
        coords = np.array([(0.5, 0.5), (0.5, 2.5), (2.5, 0.5), (2.5, 2.5)])
        sf = SparseFunction(name='sf', grid=grid, npoint=len(coords), coordinates=coords)
        sf.data[:] = 4.

        # This is the situation at this point
        # O is a grid point
        # * is a sparse point
        #
        # O --- O --- O --- O
        # |  *  |     |  *  |
        # O --- O --- O --- O
        # |     |     |     |
        # O --- O --- O --- O
        # |  *  |     |  *  |
        # O --- O --- O --- O

        op = Operator(sf.inject(field=f, expr=sf + 1))
        op.apply()

        assert np.all(f.data == 1.25)

    @pytest.mark.parallel(nprocs=4)
    def test_injection_wodup_wtime(self):
        """
        Just like ``test_injection_wodup``, but using a SparseTimeFunction
        instead of a SparseFunction. Hence, the data scattering/gathering now
        has to correctly pack/unpack multidimensional arrays.
        """
        grid = Grid(shape=(4, 4), extent=(3.0, 3.0))

        save = 3
        f = TimeFunction(name='f', grid=grid, save=save, space_order=0)
        f.data[:] = 0.
        coords = np.array([(0.5, 0.5), (0.5, 2.5), (2.5, 0.5), (2.5, 2.5)])
        sf = SparseTimeFunction(name='sf', grid=grid, nt=save,
                                npoint=len(coords), coordinates=coords)
        sf.data[0, :] = 4.
        sf.data[1, :] = 8.
        sf.data[2, :] = 12.

        op = Operator(sf.inject(field=f, expr=sf + 1))
        op.apply()

        assert np.all(f.data[0] == 1.25)
        assert np.all(f.data[1] == 2.25)
        assert np.all(f.data[2] == 3.25)

    @pytest.mark.parallel(nprocs=[4])
    def test_injection_dup(self):
        """
        Test injection operator when the sparse points are replicated over
        multiple MPI ranks.
        """
        grid = Grid(shape=(4, 4), extent=(3.0, 3.0))
        x, y = grid.dimensions

        f = Function(name='f', grid=grid)
        f.data[:] = 0.
        coords = [(0.5, 0.5), (1.5, 2.5), (1.5, 1.5), (2.5, 1.5)]
        sf = SparseFunction(name='sf', grid=grid, npoint=len(coords), coordinates=coords)
        sf.data[:] = 4.

        # Global view (left) and local view (right, after domain decomposition)
        # O is a grid point
        # x is a halo point
        # A, B, C, D are sparse points
        #                               Rank0           Rank1
        # O --- O --- O --- O           O --- O --- x   x --- O --- O
        # |  A  |     |     |           |  A  |     |   |     |     |
        # O --- O --- O --- O           O --- O --- x   x --- O --- O
        # |     |  C  |  B  |     -->   |     |  C  |   |  C  |  B  |
        # O --- O --- O --- O           x --- x --- x   x --- x --- x
        # |     |  D  |     |           Rank2           Rank3
        # O --- O --- O --- O           x --- x --- x   x --- x --- x
        #                               |     |  C  |   |  C  |  B  |
        #                               O --- O --- x   x --- O --- O
        #                               |     |  D  |   |  D  |     |
        #                               O --- O --- x   x --- O --- O
        #
        # Expected `f.data` (global view)
        #
        # 1.25 --- 1.25 --- 0.00 --- 0.00
        #  |        |        |        |
        # 1.25 --- 2.50 --- 2.50 --- 1.25
        #  |        |        |        |
        # 0.00 --- 2.50 --- 3.75 --- 1.25
        #  |        |        |        |
        # 0.00 --- 1.25 --- 1.25 --- 0.00

        op = Operator(sf.inject(field=f, expr=sf + 1))
        op.apply()

        glb_pos_map = grid.distributor.glb_pos_map
        if LEFT in glb_pos_map[x] and LEFT in glb_pos_map[y]:  # rank0
            assert np.all(f.data_ro_domain == [[1.25, 1.25], [1.25, 2.5]])
        elif LEFT in glb_pos_map[x] and RIGHT in glb_pos_map[y]:  # rank1
            assert np.all(f.data_ro_domain == [[0., 0.], [2.5, 1.25]])
        elif RIGHT in glb_pos_map[x] and LEFT in glb_pos_map[y]:
            assert np.all(f.data_ro_domain == [[0., 2.5], [0., 1.25]])
        elif RIGHT in glb_pos_map[x] and RIGHT in glb_pos_map[y]:
            assert np.all(f.data_ro_domain == [[3.75, 1.25], [1.25, 0.]])

    @pytest.mark.parallel(nprocs=[4])
    def test_interpolation_wodup(self):
        grid = Grid(shape=(4, 4), extent=(3.0, 3.0))

        f = Function(name='f', grid=grid, space_order=0)
        f.data[:] = 4.
        coords = [(0.5, 0.5), (0.5, 2.5), (2.5, 0.5), (2.5, 2.5)]
        sf = SparseFunction(name='sf', grid=grid, npoint=len(coords), coordinates=coords)
        sf.data[:] = 0.

        # This is the situation at this point
        # O is a grid point
        # * is a sparse point
        #
        # O --- O --- O --- O
        # |  *  |     |  *  |
        # O --- O --- O --- O
        # |     |     |     |
        # O --- O --- O --- O
        # |  *  |     |  *  |
        # O --- O --- O --- O

        op = Operator(sf.interpolate(expr=f))
        op.apply()

        assert np.all(sf.data == 4.)

    @pytest.mark.parallel(nprocs=[4])
    def test_interpolation_dup(self):
        """
        Test interpolation operator when the sparse points are replicated over
        multiple MPI ranks.
        """
        grid = Grid(shape=(4, 4), extent=(3.0, 3.0))
        x, y = grid.dimensions

        # Init Function+data
        f = Function(name='f', grid=grid)
        f.data[:] = np.array([[1, 1, 1, 1], [2, 2, 2, 2], [3, 3, 3, 3], [4, 4, 4, 4]])
        coords = np.array([(0.5, 0.5), (1.5, 2.5), (1.5, 1.5), (2.5, 1.5)])
        sf = SparseFunction(name='sf', grid=grid, npoint=len(coords), coordinates=coords)
        sf.data[:] = 0.

        # Global view (left) and local view (right, after domain decomposition)
        # O is a grid point
        # x is a halo point
        # A, B, C, D are sparse points
        #                               Rank0           Rank1
        # O --- O --- O --- O           O --- O --- x   x --- O --- O
        # |  A  |     |     |           |  A  |     |   |     |     |
        # O --- O --- O --- O           O --- O --- x   x --- O --- O
        # |     |  C  |  B  |     -->   |     |  C  |   |  C  |  B  |
        # O --- O --- O --- O           x --- x --- x   x --- x --- x
        # |     |  D  |     |           Rank2           Rank3
        # O --- O --- O --- O           x --- x --- x   x --- x --- x
        #                               |     |  C  |   |  C  |  B  |
        #                               O --- O --- x   x --- O --- O
        #                               |     |  D  |   |  D  |     |
        #                               O --- O --- x   x --- O --- O
        #
        # The initial `f.data` is (global view)
        #
        # 1. --- 1. --- 1. --- 1.
        # |      |      |      |
        # 2. --- 2. --- 2. --- 2.
        # |      |      |      |
        # 3. --- 3. --- 3. --- 3.
        # |      |      |      |
        # 4. --- 4. --- 4. --- 4.
        #
        # Expected `sf.data` (global view)
        #
        # 1.5 --- 2.5 --- 2.5 --- 3.5

        op = Operator(sf.interpolate(expr=f))
        op.apply()

        assert np.all(sf.data == [1.5, 2.5, 2.5, 3.5][grid.distributor.myrank])

    @pytest.mark.parallel(nprocs=2)
    def test_subsampling(self):
        grid = Grid(shape=(40,))
        x = grid.dimensions[0]
        t = grid.stepping_dim
        time = grid.time_dim

        nt = 9

        f = TimeFunction(name='f', grid=grid)
        f.data_with_halo[:] = 1.

        # Setup subsampled function
        factor = 4
        nsamples = (nt+factor-1)//factor
        times = ConditionalDimension('t_sub', parent=time, factor=factor)
        fsave = TimeFunction(name='fsave', grid=grid, save=nsamples, time_dim=times)

        eqns = [Eq(f.forward, f[t, x-1] + f[t, x+1]), Eq(fsave, f)]
        op = Operator(eqns)
        op.apply(time=nt-1)

        assert np.all(f.data_ro_domain[0] == fsave.data_ro_domain[nsamples-1])
        glb_pos_map = f.grid.distributor.glb_pos_map
        if LEFT in glb_pos_map[x]:
            assert np.all(fsave.data_ro_domain[nsamples-1, nt-1:] == 256.)
        else:
            assert np.all(fsave.data_ro_domain[nsamples-1, :-(nt-1)] == 256.)

        # Also check there are no redundant halo exchanges
        calls = FindNodes(Call).visit(op)
        assert len(calls) == 1
        # In particular, there is no need for a halo exchange within the conditional
        conditional = FindNodes(Conditional).visit(op)
        assert len(conditional) == 1
        assert len(FindNodes(Call).visit(conditional[0])) == 0

    @pytest.mark.parallel(nprocs=2)
    def test_arguments_subrange(self):
        """
        Test op.apply when a subrange is specified for a distributed dimension.
        """
        grid = Grid(shape=(16,))
        x = grid.dimensions[0]

        f = TimeFunction(name='f', grid=grid)

        op = Operator(Eq(f.forward, f + 1.))
        op.apply(time=0, x_m=4, x_M=11)

        glb_pos_map = f.grid.distributor.glb_pos_map
        if LEFT in glb_pos_map[x]:
            assert np.all(f.data_ro_domain[1, :4] == 0.)
            assert np.all(f.data_ro_domain[1, 4:] == 1.)
        else:
            assert np.all(f.data_ro_domain[1, :-4] == 1.)
            assert np.all(f.data_ro_domain[1, -4:] == 0.)

    @pytest.mark.parallel(nprocs=2)
    def test_bcs_basic(self):
        """
        Test MPI in presence of boundary condition loops. Here, no halo exchange
        is expected (as there is no stencil in the computed expression) but we
        check that:

            * the left BC loop is computed by the leftmost rank only
            * the right BC loop is computed by the rightmost rank only
        """
        grid = Grid(shape=(20,))
        x = grid.dimensions[0]
        t = grid.stepping_dim

        thickness = 4

        u = TimeFunction(name='u', grid=grid, time_order=1)

        xleft = SubDimension.left(name='xleft', parent=x, thickness=thickness)
        xi = SubDimension.middle(name='xi', parent=x,
                                 thickness_left=thickness, thickness_right=thickness)
        xright = SubDimension.right(name='xright', parent=x, thickness=thickness)

        t_in_centre = Eq(u[t+1, xi], 1)
        leftbc = Eq(u[t+1, xleft], u[t+1, xleft+1] + 1)
        rightbc = Eq(u[t+1, xright], u[t+1, xright-1] + 1)

        op = Operator([t_in_centre, leftbc, rightbc])

        op.apply(time_m=1, time_M=1)

        glb_pos_map = u.grid.distributor.glb_pos_map
        if LEFT in glb_pos_map[x]:
            assert np.all(u.data_ro_domain[0, thickness:] == 1.)
            assert np.all(u.data_ro_domain[0, :thickness] == range(thickness+1, 1, -1))
        else:
            assert np.all(u.data_ro_domain[0, :-thickness] == 1.)
            assert np.all(u.data_ro_domain[0, -thickness:] == range(2, thickness+2))

    @pytest.mark.parallel(nprocs=9)
    def test_nontrivial_operator(self):
        """
        Test MPI in a non-trivial scenario: ::

            * 9 processes logically organised in a 3x3 cartesian grid (as opposed to
              most tests in this module, which only use 2 or 4 processed);
            * star-like stencil expression;
            * non-trivial Higdon-like BCs;
            * simultaneous presence of TimeFunction(grid), Function(grid), and
              Function(dimensions)
        """
        size_x, size_y = 9, 9
        tkn = 2

        # Grid and Dimensions
        grid = Grid(shape=(size_x, size_y,))
        x, y = grid.dimensions
        t = grid.stepping_dim

        # SubDimensions to implement BCs
        xl, yl = [SubDimension.left('%sl' % d.name, d, tkn) for d in [x, y]]
        xi, yi = [SubDimension.middle('%si' % d.name, d, tkn, tkn) for d in [x, y]]
        xr, yr = [SubDimension.right('%sr' % d.name, d, tkn) for d in [x, y]]

        # Functions
        u = TimeFunction(name='f', grid=grid)
        m = Function(name='m', grid=grid)
        c = Function(name='c', grid=grid, dimensions=(x,), shape=(size_x,))

        # Data initialization
        u.data_with_halo[:] = 0.
        m.data_with_halo[:] = 1.
        c.data_with_halo[:] = 0.

        # Equations
        c_init = Eq(c, 1.)
        eqn = Eq(u[t+1, xi, yi], u[t, xi, yi] + m[xi, yi] + c[xi] + 1.)
        bc_left = Eq(u[t+1, xl, yi], u[t+1, xl+1, yi] + 1.)
        bc_right = Eq(u[t+1, xr, yi], u[t+1, xr-1, yi] + 1.)
        bc_top = Eq(u[t+1, xi, yl], u[t+1, xi, yl+1] + 1.)
        bc_bottom = Eq(u[t+1, xi, yr], u[t+1, xi, yr-1] + 1.)

        op = Operator([c_init, eqn, bc_left, bc_right, bc_top, bc_bottom])
        op.apply(time=0)

        # Expected (global view):
        # 0 0 5 5 5 5 5 0 0
        # 0 0 4 4 4 4 4 0 0
        # 5 4 3 3 3 3 3 4 5
        # 5 4 3 3 3 3 3 4 5
        # 5 4 3 3 3 3 3 4 5
        # 5 4 3 3 3 3 3 4 5
        # 0 0 4 4 4 4 4 0 0
        # 0 0 5 5 5 5 5 0 0

        assert np.all(u.data_ro_domain[0] == 0)  # The write occures at t=1

        glb_pos_map = u.grid.distributor.glb_pos_map
        # Check cornes
        if LEFT in glb_pos_map[x] and LEFT in glb_pos_map[y]:
            assert np.all(u.data_ro_domain[1] == [[0, 0, 5], [0, 0, 4], [5, 4, 3]])
        elif LEFT in glb_pos_map[x] and RIGHT in glb_pos_map[y]:
            assert np.all(u.data_ro_domain[1] == [[5, 0, 0], [4, 0, 0], [3, 4, 5]])
        elif RIGHT in glb_pos_map[x] and LEFT in glb_pos_map[y]:
            assert np.all(u.data_ro_domain[1] == [[5, 4, 3], [0, 0, 4], [0, 0, 5]])
        elif RIGHT in glb_pos_map[x] and RIGHT in glb_pos_map[y]:
            assert np.all(u.data_ro_domain[1] == [[3, 4, 5], [4, 0, 0], [5, 0, 0]])
        # Check sides
        if not glb_pos_map[x] and LEFT in glb_pos_map[y]:
            assert np.all(u.data_ro_domain[1] == [[5, 4, 3], [5, 4, 3], [5, 4, 3]])
        elif not glb_pos_map[x] and RIGHT in glb_pos_map[y]:
            assert np.all(u.data_ro_domain[1] == [[3, 4, 5], [3, 4, 5], [3, 4, 5]])
        elif LEFT in glb_pos_map[x] and not glb_pos_map[y]:
            assert np.all(u.data_ro_domain[1] == [[5, 5, 5], [4, 4, 4], [3, 3, 3]])
        elif RIGHT in glb_pos_map[x] and not glb_pos_map[y]:
            assert np.all(u.data_ro_domain[1] == [[3, 3, 3], [4, 4, 4], [5, 5, 5]])
        # Check center
        if not glb_pos_map[x] and not glb_pos_map[y]:
            assert np.all(u.data_ro_domain[1] == 3)


class TestIsotropicAcoustic(object):

    """
    Test the acoustic wave model with MPI.
    """

    # TODO: Cannot mark the following test as `xfail` since this marker
    # doesn't cope well with the `parallel` mark. Leaving it commented out
    # for the time being...
    # @pytest.mark.parametrize('shape, kernel, space_order, nbpml', [
    #     # 1 tests with varying time and space orders
    #     ((60, ), 'OT2', 4, 10),
    # ])
    # @pytest.mark.parallel(nprocs=2)
    # def test_adjoint_F(self, shape, kernel, space_order, nbpml):
    #     from test_adjoint import TestAdjoint
    #     TestAdjoint().test_adjoint_F('layers', shape, kernel, space_order, nbpml)

    pass


if __name__ == "__main__":
    configuration['mpi'] = True
    # TestDecomposition().test_reshape_left_right()
    # TestOperatorSimple().test_trivial_eq_2d()
    # TestFunction().test_halo_exchange_bilateral()
    # TestSparseFunction().test_ownership(((1., 1.), (1., 3.), (3., 1.), (3., 3.)))
    # TestSparseFunction().test_local_indices([(0.5, 0.5), (1.5, 2.5), (1.5, 1.5), (2.5, 1.5)], [[0.], [1.], [2.], [3.]])  # noqa
    # TestSparseFunction().test_scatter_gather()
    TestOperatorAdvanced().test_nontrivial_operator()
    # TestOperatorAdvanced().test_interpolation_dup()<|MERGE_RESOLUTION|>--- conflicted
+++ resolved
@@ -1,5 +1,6 @@
 import numpy as np
 import pytest
+from conftest import skipif_backend  # noqa
 from devito import (Grid, Constant, Function, TimeFunction, SparseFunction,
                     SparseTimeFunction, Dimension, ConditionalDimension,
                     SubDimension, Eq, Inc, Operator, configuration)
@@ -12,12 +13,8 @@
                                 reason="testing is currently restricted")
 
 
-<<<<<<< HEAD
-class TestPythonMPI(object):
-=======
-@skipif_yask
+@skipif_backend(['yask', 'ops'])
 class TestDistributor(object):
->>>>>>> 8ffaef12
 
     @pytest.mark.parallel(nprocs=[2, 4])
     def test_partitioning(self):
@@ -49,7 +46,7 @@
         }
         assert f.shape == expected[distributor.nprocs][distributor.myrank]
 
-    @skipif_yask
+    @skipif_backend(['yask', 'ops'])
     @pytest.mark.parallel(nprocs=[2, 4])
     def test_ctypes_neighbours(self):
         grid = Grid(shape=(4, 4))
@@ -67,7 +64,7 @@
         assert all(getattr(obj.value._obj, k) == v for k, v in mapper.items())
 
 
-@skipif_yask
+@skipif_backend(['yask', 'ops'])
 class TestFunction(object):
 
     @pytest.mark.parallel(nprocs=9)
@@ -267,20 +264,7 @@
             assert np.all(f._data_ro_with_inhalo._local[0, 1:-1] == 2.)
             assert f._data_ro_with_inhalo._local[0, 0] == 1.
 
-<<<<<<< HEAD
-    @pytest.mark.parallel(nprocs=[2, 4])
-    def test_ctypes_neighbours(self):
-        grid = Grid(shape=(4, 4))
-        distributor = grid.distributor
-
-        PN = MPI.PROC_NULL
-        attrs = ['xleft', 'xright', 'yleft', 'yright']
-        expected = {  # nprocs -> [(rank0 xleft xright ...), (rank1 xleft ...), ...]
-            2: [(PN, PN, PN, 1), (PN, PN, 0, PN)],
-            4: [(PN, 2, PN, 1), (PN, 3, 0, PN), (0, PN, PN, 3), (1, PN, 2, PN)]
-        }
-=======
-    @skipif_yask
+    @skipif_backend(['yask', 'ops'])
     @pytest.mark.parallel(nprocs=4)
     @pytest.mark.parametrize('shape,expected', [
         ((15, 15), [((0, 8), (0, 8)), ((0, 8), (8, 15)),
@@ -289,7 +273,6 @@
     def test_local_indices(self, shape, expected):
         grid = Grid(shape=shape)
         f = Function(name='f', grid=grid)
->>>>>>> 8ffaef12
 
         assert all(i == slice(*j)
                    for i, j in zip(f.local_indices, expected[grid.distributor.myrank]))
@@ -400,7 +383,7 @@
         assert all(grid.distributor.glb_to_rank(i) == grid.distributor.myrank
                    for i in sf.gridpoints)
 
-    @skipif_yask
+    @skipif_backend(['yask', 'ops'])
     @pytest.mark.parallel(nprocs=4)
     @pytest.mark.parametrize('coords,expected', [
         ([(0.5, 0.5), (1.5, 2.5), (1.5, 1.5), (2.5, 1.5)], [[0.], [1.], [2.], [3.]]),
