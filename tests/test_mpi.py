import numpy as np
import pytest
from cached_property import cached_property

from conftest import skipif, _R, assert_blocking, assert_structure
from devito import (Grid, Constant, Function, TimeFunction, SparseFunction,
                    SparseTimeFunction, Dimension, ConditionalDimension, SubDimension,
                    SubDomain, Eq, Ne, Inc, NODE, Operator, norm, inner, configuration,
                    switchconfig, generic_derivative, PrecomputedSparseFunction)
from devito.arch.compiler import OneapiCompiler
from devito.data import LEFT, RIGHT
from devito.ir.iet import (Call, Conditional, Iteration, FindNodes, FindSymbols,
                           retrieve_iteration_tree)
from devito.mpi import MPI
from devito.mpi.routines import HaloUpdateCall, HaloUpdateList, MPICall, ComputeCall
from devito.mpi.distributed import CustomTopology
from devito.tools import Bunch

from examples.seismic.acoustic import acoustic_setup

pytestmark = skipif(['nompi'], whole_module=True)


class TestDistributor(object):

    @pytest.mark.parallel(mode=[2, 4])
    def test_partitioning(self):
        grid = Grid(shape=(15, 15))
        f = Function(name='f', grid=grid)

        distributor = grid.distributor
        expected = {  # nprocs -> [(rank0 shape), (rank1 shape), ...]
            2: [(8, 15), (7, 15)],
            4: [(8, 8), (8, 7), (7, 8), (7, 7)]
        }
        assert f.shape == expected[distributor.nprocs][distributor.myrank]
        assert f.size_global == 225

    @pytest.mark.parallel(mode=[2, 4])
    def test_partitioning_fewer_dims(self):
        """Test domain decomposition for Functions defined over a strict subset
        of grid-decomposed dimensions."""
        size_x, size_y = 16, 16
        grid = Grid(shape=(size_x, size_y))
        x, y = grid.dimensions

        # A function with fewer dimensions that in `grid`
        f = Function(name='f', grid=grid, dimensions=(x,), shape=(size_x,))

        distributor = grid.distributor
        expected = {  # nprocs -> [(rank0 shape), (rank1 shape), ...]
            2: [(8,), (8,)],
            4: [(8,), (8,), (8,), (8,)]
        }
        assert f.shape == expected[distributor.nprocs][distributor.myrank]

    @pytest.mark.parallel(mode=[2, 4])
    def test_partitioning_fewer_dims_timefunc(self):
        """Test domain decomposition for Functions defined over a strict subset
        of grid-decomposed dimensions."""
        size_x, size_y = 16, 16
        grid = Grid(shape=(size_x, size_y))
        x, y = grid.dimensions

        # A function with fewer dimensions that in `grid`
        f = TimeFunction(
            name='f',
            grid=grid,
            dimensions=(grid.time_dim, x,),
            shape=(10, size_x,),
        )

        distributor = grid.distributor
        expected = {  # nprocs -> [(rank0 shape), (rank1 shape), ...]
            2: [(8,), (8,)],
            4: [(8,), (8,), (8,), (8,)]
        }
        assert len(f.shape) == 2
        assert f.shape[0] == 10
        assert f.shape[1:] == expected[distributor.nprocs][distributor.myrank]

    @pytest.mark.parallel(mode=9)
    def test_neighborhood_horizontal_2d(self):
        grid = Grid(shape=(3, 3))
        x, y = grid.dimensions

        distributor = grid.distributor
        # Rank map:
        # ---------------y
        # | 0 | 1 | 2 |
        # -------------
        # | 3 | 4 | 5 |
        # -------------
        # | 6 | 7 | 8 |
        # -------------
        # |
        # x
        PN = MPI.PROC_NULL
        expected = {
            0: {x: {LEFT: PN, RIGHT: 3}, y: {LEFT: PN, RIGHT: 1}},
            1: {x: {LEFT: PN, RIGHT: 4}, y: {LEFT: 0, RIGHT: 2}},
            2: {x: {LEFT: PN, RIGHT: 5}, y: {LEFT: 1, RIGHT: PN}},
            3: {x: {LEFT: 0, RIGHT: 6}, y: {LEFT: PN, RIGHT: 4}},
            4: {x: {LEFT: 1, RIGHT: 7}, y: {LEFT: 3, RIGHT: 5}},
            5: {x: {LEFT: 2, RIGHT: 8}, y: {LEFT: 4, RIGHT: PN}},
            6: {x: {LEFT: 3, RIGHT: PN}, y: {LEFT: PN, RIGHT: 7}},
            7: {x: {LEFT: 4, RIGHT: PN}, y: {LEFT: 6, RIGHT: 8}},
            8: {x: {LEFT: 5, RIGHT: PN}, y: {LEFT: 7, RIGHT: PN}},
        }
        assert expected[distributor.myrank][x] == distributor.neighborhood[x]
        assert expected[distributor.myrank][y] == distributor.neighborhood[y]

    @pytest.mark.parallel(mode=9)
    def test_neighborhood_diagonal_2d(self):
        grid = Grid(shape=(3, 3))
        x, y = grid.dimensions

        distributor = grid.distributor
        # Rank map:
        # ---------------y
        # | 0 | 1 | 2 |
        # -------------
        # | 3 | 4 | 5 |
        # -------------
        # | 6 | 7 | 8 |
        # -------------
        # |
        # x
        PN = MPI.PROC_NULL
        expected = {
            0: {(LEFT, LEFT): PN, (LEFT, RIGHT): PN, (RIGHT, LEFT): PN, (RIGHT, RIGHT): 4},  # noqa
            1: {(LEFT, LEFT): PN, (LEFT, RIGHT): PN, (RIGHT, LEFT): 3, (RIGHT, RIGHT): 5},
            2: {(LEFT, LEFT): PN, (LEFT, RIGHT): PN, (RIGHT, LEFT): 4, (RIGHT, RIGHT): PN},  # noqa
            3: {(LEFT, LEFT): PN, (LEFT, RIGHT): 1, (RIGHT, LEFT): PN, (RIGHT, RIGHT): 7},
            4: {(LEFT, LEFT): 0, (LEFT, RIGHT): 2, (RIGHT, LEFT): 6, (RIGHT, RIGHT): 8},
            5: {(LEFT, LEFT): 1, (LEFT, RIGHT): PN, (RIGHT, LEFT): 7, (RIGHT, RIGHT): PN},
            6: {(LEFT, LEFT): PN, (LEFT, RIGHT): 4, (RIGHT, LEFT): PN, (RIGHT, RIGHT): PN},  # noqa
            7: {(LEFT, LEFT): 3, (LEFT, RIGHT): 5, (RIGHT, LEFT): PN, (RIGHT, RIGHT): PN},
            8: {(LEFT, LEFT): 4, (LEFT, RIGHT): PN, (RIGHT, LEFT): PN, (RIGHT, RIGHT): PN}  # noqa
        }
        assert all(expected[distributor.myrank][i] == distributor.neighborhood[i]
                   for i in [(LEFT, LEFT), (LEFT, RIGHT), (RIGHT, LEFT), (RIGHT, RIGHT)])

    @pytest.mark.parallel(mode=[2, 4])
    def test_ctypes_neighborhood(self):
        grid = Grid(shape=(4, 4))
        distributor = grid.distributor

        PN = MPI.PROC_NULL
        attrs = ['ll', 'lc', 'lr', 'cl', 'cc', 'cr', 'rl', 'rc', 'rr']
        expected = {  # nprocs -> [(rank0 xleft xright ...), (rank1 xleft ...), ...]
            2: [(PN, PN, PN, PN, 0, PN, PN, 1, PN),
                (PN, 0, PN, PN, 1, PN, PN, PN, PN)],
            4: [(PN, PN, PN, PN, 0, 1, PN, 2, 3),
                (PN, PN, PN, 0, 1, PN, 2, 3, PN),
                (PN, 0, 1, PN, 2, 3, PN, PN, PN),
                (0, 1, PN, 2, 3, PN, PN, PN, PN)]
        }

        mapper = dict(zip(attrs, expected[distributor.nprocs][distributor.myrank]))
        obj = distributor._obj_neighborhood
        value = obj._arg_defaults()[obj.name]
        assert all(getattr(value._obj, k) == v for k, v in mapper.items())

    @pytest.mark.parallel(mode=[4])
    def test_custom_topology(self):
        grid = Grid(shape=(15, 15))
        f = Function(name='f', grid=grid)

        # Default topology, computed by Devito
        distributor = grid.distributor
        assert distributor.topology == (2, 2)
        expected = [(8, 8), (8, 7), (7, 8), (7, 7)]
        assert f.shape == expected[distributor.myrank]
        assert f.size_global == 225

        # Now with a custom topology
        grid2 = Grid(shape=(15, 15), topology=(4, 1))
        f2 = Function(name='f', grid=grid2)

        distributor = grid2.distributor
        assert distributor.topology == (4, 1)
        expected = [(4, 15), (4, 15), (4, 15), (3, 15)]
        assert f2.shape == expected[distributor.myrank]
        assert f2.size_global == f.size_global

    @pytest.mark.parametrize('comm_size, topology, dist_topology', [
        (2, (1, '*'), (1, 2)),
        (2, ('*', '*'), (2, 1)),
        (1, (1, '*', '*'), (1, 1, 1)),
        (2, (1, '*', '*'), (1, 2, 1)),
        (2, (2, '*', '*'), (2, 1, 1)),
        (3, (1, '*', '*'), (1, 3, 1)),
        (3, ('*', '*', 1), (3, 1, 1)),
        (4, (2, '*', '*'), (2, 2, 1)),
        (4, ('*', '*', 2), (2, 1, 2)),
        (6, ('*', '*', 1), (3, 2, 1)),
        (6, (1, '*', '*'), (1, 3, 2)),
        (6, ('*', '*', '*'), (3, 2, 1)),
        (12, ('*', '*', '*'), (3, 2, 2)),
        (12, ('*', 3, '*'), (2, 3, 2)),
        (18, ('*', '*', '*'), (3, 3, 2)),
        (18, ('*', '*', 9), (2, 1, 9)),
        (18, ('*', '*', 3), (3, 2, 3)),
        (24, ('*', '*', '*'), (6, 2, 2)),
        (32, ('*', '*', '*'), (4, 4, 2)),
        (8, ('*', 1, '*'), (4, 1, 2)),
        (8, ('*', '*', 1), (4, 2, 1)),
        (8, ('*', '*', '*'), (2, 2, 2)),
        (9, ('*', '*', '*'), (3, 3, 1)),
        (11, (1, '*', '*'), (1, 11, 1)),
        (22, ('*', '*', '*'), (11, 2, 1)),
        (16, ('*', 1, '*'), (4, 1, 4)),
        (32, ('*', '*', 1), (8, 4, 1)),
        (64, ('*', '*', 1), (8, 8, 1)),
        (64, ('*', 2, 4), (8, 2, 4)),
        (128, ('*', '*', 1), (16, 8, 1)),
        (231, ('*', '*', '*'), (11, 7, 3)),
        (256, (1, '*', '*'), (1, 16, 16)),
        (256, ('*', '*', '*'), (8, 8, 4)),
        (256, ('*', '*', 2), (16, 8, 2)),
        (256, ('*', 32, 2), (4, 32, 2)),
    ])
<<<<<<< HEAD
=======
    @pytest.mark.parallel(mode=[2])
>>>>>>> 40d9fbc4
    def test_custom_topology_v2(self, comm_size, topology, dist_topology):
        dummy_comm = Bunch(size=comm_size)
        custom_topology = CustomTopology(topology, dummy_comm)
        assert custom_topology == dist_topology


class TestFunction(object):

    @pytest.mark.parallel(mode=2)
    def test_halo_exchange_bilateral(self):
        """
        Test halo exchange between two processes organised in a 2x1 cartesian grid.

        On the left, the initial ``data_with_inhalo``; on the right, the situation
        after the halo exchange.

               rank0               rank0
            0 0 0 0 0 0         0 0 0 0 0 0
            0 1 1 1 1 0         0 1 1 1 1 0
            0 1 1 1 1 0         0 1 1 1 1 0
            0 1 1 1 1 0         0 1 1 1 1 0
            0 1 1 1 1 0         0 1 1 1 1 0
            0 0 0 0 0 0         0 2 2 2 2 0
                         ---->
               rank1               rank1
            0 0 0 0 0 0         0 1 1 1 1 0
            0 2 2 2 2 0         0 2 2 2 2 0
            0 2 2 2 2 0         0 2 2 2 2 0
            0 2 2 2 2 0         0 2 2 2 2 0
            0 2 2 2 2 0         0 2 2 2 2 0
            0 0 0 0 0 0         0 0 0 0 0 0
        """
        grid = Grid(shape=(12, 12))
        x, y = grid.dimensions

        f = Function(name='f', grid=grid)
        f.data[:] = grid.distributor.myrank + 1

        # Now trigger a halo exchange...
        f.data_with_halo   # noqa

        glb_pos_map = grid.distributor.glb_pos_map
        if LEFT in glb_pos_map[x]:
            assert np.all(f.data_ro_domain[:] == 1.)
            assert np.all(f._data_ro_with_inhalo[-1, 1:-1] == 2.)
            assert np.all(f._data_ro_with_inhalo[0, :] == 0.)
        else:
            assert np.all(f.data_ro_domain[:] == 2.)
            assert np.all(f._data_ro_with_inhalo[0, 1:-1] == 1.)
            assert np.all(f._data_ro_with_inhalo[-1, :] == 0.)
        assert np.all(f._data_ro_with_inhalo[:, 0] == 0.)
        assert np.all(f._data_ro_with_inhalo[:, -1] == 0.)

    @pytest.mark.parametrize("paddings", [
        (None, None),
        ((0, 0), (0, 0)),
        ((0, 0), (0, 1)),
        ((1, 0), (0, 1)),
    ])
    @pytest.mark.parallel(mode=2)
    def test_halo_exchange_bilateral_asymmetric(self, paddings):
        """
        Test halo exchange between two processes organised in a 2x1 cartesian grid.

        In this test, the size of left and right halo regions have different size.

        On the left, the initial ``data_with_inhalo``; on the right, the situation
        after the halo exchange.

                rank0                 rank0
            0 0 0 0 0 0 0         0 0 0 0 0 0 0
            0 1 1 1 1 0 0         0 1 1 1 1 0 0
            0 1 1 1 1 0 0         0 1 1 1 1 0 0
            0 1 1 1 1 0 0         0 1 1 1 1 0 0
            0 1 1 1 1 0 0         0 1 1 1 1 0 0
            0 0 0 0 0 0 0         0 2 2 2 2 0 0
            0 0 0 0 0 0 0         0 2 2 2 2 0 0
                           ---->
                rank1                 rank1
            0 0 0 0 0 0 0         0 1 1 1 1 0 0
            0 2 2 2 2 0 0         0 2 2 2 2 0 0
            0 2 2 2 2 0 0         0 2 2 2 2 0 0
            0 2 2 2 2 0 0         0 2 2 2 2 0 0
            0 2 2 2 2 0 0         0 2 2 2 2 0 0
            0 0 0 0 0 0 0         0 0 0 0 0 0 0
            0 0 0 0 0 0 0         0 0 0 0 0 0 0
        """
        grid = Grid(shape=(12, 12))
        x, y = grid.dimensions
        padding = paddings[grid.distributor.comm.rank]

        f = Function(name='f', grid=grid, space_order=(1, 1, 2), padding=padding)
        f.data[:] = grid.distributor.myrank + 1

        # Now trigger a halo exchange...
        f.data_with_halo   # noqa

        glb_pos_map = grid.distributor.glb_pos_map
        if LEFT in glb_pos_map[x]:
            assert np.all(f.data_ro_domain[:] == 1.)
            assert np.all(f._data_ro_with_inhalo[-2:, 1:-2] == 2.)
            assert np.all(f._data_ro_with_inhalo[0:1, :] == 0.)
        else:
            assert np.all(f.data_ro_domain[:] == 2.)
            assert np.all(f._data_ro_with_inhalo[:1, 1:-2] == 1.)
            assert np.all(f._data_ro_with_inhalo[-2:, :] == 0.)
        assert np.all(f._data_ro_with_inhalo[:, :1] == 0.)
        assert np.all(f._data_ro_with_inhalo[:, -2:] == 0.)

    @pytest.mark.parallel(mode=4)
    def test_halo_exchange_quadrilateral(self):
        """
        Test halo exchange between four processes organised in a 2x2 cartesian grid.

        The initial ``data_with_inhalo`` looks like:

               rank0           rank1
            0 0 0 0 0 0     0 0 0 0 0 0
            0 1 1 1 1 0     0 2 2 2 2 0
            0 1 1 1 1 0     0 2 2 2 2 0
            0 1 1 1 1 0     0 2 2 2 2 0
            0 1 1 1 1 0     0 2 2 2 2 0
            0 0 0 0 0 0     0 0 0 0 0 0

               rank2           rank3
            0 0 0 0 0 0     0 0 0 0 0 0
            0 3 3 3 3 0     0 4 4 4 4 0
            0 3 3 3 3 0     0 4 4 4 4 0
            0 3 3 3 3 0     0 4 4 4 4 0
            0 3 3 3 3 0     0 4 4 4 4 0
            0 0 0 0 0 0     0 0 0 0 0 0

        After the halo exchange, the following is expected and tested for:

               rank0           rank1
            0 0 0 0 0 0     0 0 0 0 0 0
            0 1 1 1 1 2     1 2 2 2 2 0
            0 1 1 1 1 2     1 2 2 2 2 0
            0 1 1 1 1 2     1 2 2 2 2 0
            0 1 1 1 1 2     1 2 2 2 2 0
            0 3 3 3 3 4     3 4 4 4 4 0

               rank2           rank3
            0 1 1 1 1 2     1 2 2 2 2 0
            0 3 3 3 3 4     3 4 4 4 4 0
            0 3 3 3 3 4     3 4 4 4 4 0
            0 3 3 3 3 4     3 4 4 4 4 0
            0 3 3 3 3 4     3 4 4 4 4 0
            0 0 0 0 0 0     0 0 0 0 0 0
        """
        grid = Grid(shape=(12, 12))
        x, y = grid.dimensions

        f = Function(name='f', grid=grid)
        f.data[:] = grid.distributor.myrank + 1

        # Now trigger a halo exchange...
        f.data_with_halo   # noqa

        glb_pos_map = grid.distributor.glb_pos_map
        if LEFT in glb_pos_map[x] and LEFT in glb_pos_map[y]:
            assert np.all(f._data_ro_with_inhalo[0] == 0.)
            assert np.all(f._data_ro_with_inhalo[:, 0] == 0.)
            assert np.all(f._data_ro_with_inhalo[1:-1, -1] == 2.)
            assert np.all(f._data_ro_with_inhalo[-1, 1:-1] == 3.)
            assert f._data_ro_with_inhalo[-1, -1] == 4.
        elif LEFT in glb_pos_map[x] and RIGHT in glb_pos_map[y]:
            assert np.all(f._data_ro_with_inhalo[0] == 0.)
            assert np.all(f._data_ro_with_inhalo[:, -1] == 0.)
            assert np.all(f._data_ro_with_inhalo[1:-1, 0] == 1.)
            assert np.all(f._data_ro_with_inhalo[-1, 1:-1] == 4.)
            assert f._data_ro_with_inhalo[-1, 0] == 3.
        elif RIGHT in glb_pos_map[x] and LEFT in glb_pos_map[y]:
            assert np.all(f._data_ro_with_inhalo[-1] == 0.)
            assert np.all(f._data_ro_with_inhalo[:, 0] == 0.)
            assert np.all(f._data_ro_with_inhalo[1:-1, -1] == 4.)
            assert np.all(f._data_ro_with_inhalo[0, 1:-1] == 1.)
            assert f._data_ro_with_inhalo[0, -1] == 2.
        else:
            assert np.all(f._data_ro_with_inhalo[-1] == 0.)
            assert np.all(f._data_ro_with_inhalo[:, -1] == 0.)
            assert np.all(f._data_ro_with_inhalo[1:-1, 0] == 3.)
            assert np.all(f._data_ro_with_inhalo[0, 1:-1] == 2.)
            assert f._data_ro_with_inhalo[0, 0] == 1.

    @pytest.mark.parallel(mode=4)
    @pytest.mark.parametrize('shape,expected', [
        ((15, 15), [((0, 8), (0, 8)), ((0, 8), (8, 15)),
                    ((8, 15), (0, 8)), ((8, 15), (8, 15))]),
    ])
    def test_local_indices(self, shape, expected):
        grid = Grid(shape=shape)
        f = Function(name='f', grid=grid)

        assert all(i == slice(*j)
                   for i, j in zip(f.local_indices, expected[grid.distributor.myrank]))


class TestSparseFunction(object):

    @pytest.mark.parallel(mode=4)
    @pytest.mark.parametrize('shape, coords, points', [
        ((4, 4), ((1., 1.), (1., 3.), (3., 1.), (3., 3.)), 1),
        ((8, ), ((1.,), (3.,), (5.,), (7.,)), 1),
        ((8, ), ((1.,), (2.,), (3.,), (4.,), (5.,), (6.,), (7.,), (8.,)), 2)
    ])
    def test_ownership(self, shape, coords, points):
        """Given a sparse point ``p`` with known coordinates, this test checks
        that the MPI rank owning ``p`` is retrieved correctly."""
        grid = Grid(shape=shape, extent=shape)

        sf = SparseFunction(name='sf', grid=grid, npoint=len(coords), coordinates=coords)

        # The domain decomposition is so that the i-th MPI rank gets exactly one
        # sparse point `p` and, incidentally, `p` is logically owned by `i`
        assert len(sf.gridpoints) == points
        ownership = grid.distributor.glb_to_rank(sf.gridpoints)
        assert list(ownership.keys()) == [grid.distributor.myrank]

    @pytest.mark.parallel(mode=4)
    @pytest.mark.parametrize('coords,expected,expectedinds', [
        ([(0.5, 0.5), (1.5, 2.5), (1.5, 1.5), (2.5, 1.5)], [[0.], [1.], [2.], [3.]],
         [(slice(0, 1), ), (slice(1, 2), ), (slice(2, 3), ), (slice(3, 4), )]),
        ([(1.5, 1.5), ], [[], [], [], [0.]],
         [(slice(0, -1), ), (slice(0, -1), ), (slice(0, -1), ), (slice(0, 1), )])
    ])
    def test_local_indices(self, coords, expected, expectedinds):
        grid = Grid(shape=(4, 4), extent=(3.0, 3.0))

        data = np.array([0., 1., 2., 3.])
        coords = np.array(coords)
        sf = SparseFunction(name='sf', grid=grid, npoint=len(coords))

        # Each of the 4 MPI ranks get one (randomly chosen) sparse point if using 4 points
        # If we are only using 1 point, only the last mpi rank receives a sparse point
        npointexpected = 1 if len(coords) == 4 else (grid.distributor.myrank+1)//4
        assert sf.npoint == npointexpected

        sf.coordinates.data[:] = coords
        sf.data[:] = data
        expected = np.array(expected[grid.distributor.myrank])
        assert np.all(sf.data == expected)
        expectedinds = expectedinds[grid.distributor.myrank]
        assert sf.local_indices == expectedinds

    @pytest.mark.parallel(mode=4)
    def test_scatter_gather(self):
        """
        Test scattering and gathering of sparse data from and to a single MPI rank.

        The initial data distribution (A, B, C, and D are generic values) looks like:

               rank0           rank1           rank2           rank3
                [D]             [C]             [B]             [A]

        Logically (i.e., given point coordinates and domain decomposition), A belongs
        to rank0, B belongs to rank1, etc. Thus, after scattering, the data distribution
        is expected to be:

               rank0           rank1           rank2           rank3
                [A]             [B]             [C]             [D]

        Then, locally on each rank, a trivial *2 multiplication is performed:

               rank0           rank1           rank2           rank3
               [A*2]           [B*2]           [C*2]           [D*2]

        Finally, we gather the data values and we get:

               rank0           rank1           rank2           rank3
               [D*2]           [C*2]           [B*2]           [A*2]
        """
        grid = Grid(shape=(4, 4), extent=(4.0, 4.0))

        # Initialization
        data = np.array([3, 2, 1, 0])
        coords = np.array([(3., 3.), (3., 1.), (1., 3.), (1., 1.)])
        sf = SparseFunction(name='sf', grid=grid, npoint=len(coords), coordinates=coords)
        sf.data[:] = data

        # Scatter
        loc_data = sf._dist_scatter()[sf]
        loc_coords = sf._dist_scatter()[sf.coordinates]
        assert len(loc_data) == 1
        assert loc_data[0] == grid.distributor.myrank
        # Do some local computation
        loc_data = loc_data*2

        # Gather
        sf._dist_gather(loc_data, loc_coords)
        assert len(sf.data) == 1
        assert np.all(sf.data == data[sf.local_indices]*2)

    @pytest.mark.parallel(mode=4)
    @switchconfig(condition=isinstance(configuration['compiler'],
                  (OneapiCompiler)), safe_math=True)
    def test_sparse_coords(self):
        grid = Grid(shape=(21, 31, 21), extent=(20, 30, 20))
        x, y, z = grid.dimensions

        coords = np.zeros((21*31, 3))
        coords[:, 0] = np.asarray([i for i in range(21) for j in range(31)])
        coords[:, 1] = np.asarray([j for i in range(21) for j in range(31)])
        sf = SparseFunction(name="s", grid=grid, coordinates=coords, npoint=21*31)

        u = Function(name="u", grid=grid, space_order=1)
        u.data[:, :, 0] = np.reshape(np.asarray([i+j for i in range(21)
                                                 for j in range(31)]), (21, 31))

        op = Operator(sf.interpolate(u))
        op.apply()

        for i in range(21*31):
            coords_loc = sf.coordinates.data[i, 1]
            if coords_loc is not None:
                coords_loc += sf.coordinates.data[i, 0]
            assert sf.data[i] == coords_loc

    @pytest.mark.parallel(mode=4)
    def test_sparse_coords_issue1823(self):
        grid = Grid((101, 101, 101), extent=(1000, 1000, 1000))
        coords = np.array([[1000., 0., 900.], [1000., 300., 700.],
                           [1000., 500., 500.], [1000., 700., 300.],
                           [1000., 900., 0.], [1000., 0., 850.]])
        rec = SparseTimeFunction(name="s", grid=grid, coordinates=coords,
                                 nt=10, npoint=6)
        ref = SparseTimeFunction(name="s1", grid=grid, coordinates=coords,
                                 nt=10, npoint=6)
        u = TimeFunction(name="u", grid=grid, space_order=1)

        Operator([Eq(u, u+1)]+rec.interpolate(u))()

        assert np.allclose(rec.coordinates.data[:], ref.coordinates.data)

    @pytest.mark.parallel(mode=4)
    @pytest.mark.parametrize('r', [2])
    def test_precomputed_sparse(self, r):
        grid = Grid(shape=(4, 4), extent=(3.0, 3.0))

        coords = np.array([(1.0, 1.0), (2.0, 2.0), (1.0, 2.0), (2.0, 1.0)])
        points = np.array([(1, 1), (2, 2), (1, 2), (2, 1)])
        coeffs = np.ones((4, 2, r))

        sf1 = PrecomputedSparseFunction(name="sf1", grid=grid, coordinates=coords,
                                        npoint=4, interpolation_coeffs=coeffs, r=r)
        sf2 = PrecomputedSparseFunction(name="sf2", grid=grid, gridpoints=points,
                                        npoint=4, interpolation_coeffs=coeffs, r=r)

        assert sf1.npoint == 1
        assert sf2.npoint == 1
        assert np.all(sf1.coordinates.data.shape == (1, 2))
        assert np.all(sf2.gridpoints.data.shape == (1, 2))
        assert np.all(sf1._coords_indices == sf2.gridpoints_data)
        assert np.all(sf1.interpolation_coeffs.shape == (1, 2, r))
        assert np.all(sf2.interpolation_coeffs.shape == (1, 2, r))

        u = Function(name="u", grid=grid, space_order=r)
        u._data_with_outhalo[:] = 1
        Operator(sf2.interpolate(u))()
        assert np.all(sf2.data == 4)
        Operator(sf1.interpolate(u))()
        assert np.all(sf1.data == 4)


class TestOperatorSimple(object):

    @pytest.mark.parallel(mode=[2, 4, 8])
    def test_trivial_eq_1d(self):
        grid = Grid(shape=(32,))
        x = grid.dimensions[0]
        t = grid.stepping_dim

        f = TimeFunction(name='f', grid=grid)
        f.data_with_halo[:] = 1.

        op = Operator(Eq(f.forward, f[t, x-1] + f[t, x+1] + 1))
        op.apply(time=1)

        assert np.all(f.data_ro_domain[1] == 3.)
        if f.grid.distributor.myrank == 0:
            assert f.data_ro_domain[0, 0] == 5.
            assert np.all(f.data_ro_domain[0, 1:] == 7.)
        elif f.grid.distributor.myrank == f.grid.distributor.nprocs - 1:
            assert f.data_ro_domain[0, -1] == 5.
            assert np.all(f.data_ro_domain[0, :-1] == 7.)
        else:
            assert np.all(f.data_ro_domain[0] == 7.)

    @pytest.mark.parallel(mode=[2])
    def test_trivial_eq_1d_asymmetric(self):
        grid = Grid(shape=(32,))
        x = grid.dimensions[0]
        t = grid.stepping_dim

        f = TimeFunction(name='f', grid=grid)
        f.data_with_halo[:] = 1.

        op = Operator(Eq(f.forward, f[t, x+1] + 1))
        op.apply(time=1)

        assert np.all(f.data_ro_domain[1] == 2.)
        if f.grid.distributor.myrank == 0:
            assert np.all(f.data_ro_domain[0] == 3.)
        else:
            assert np.all(f.data_ro_domain[0, :-1] == 3.)
            assert f.data_ro_domain[0, -1] == 2.

    @pytest.mark.parallel(mode=2)
    def test_trivial_eq_1d_save(self):
        grid = Grid(shape=(32,))
        x = grid.dimensions[0]
        time = grid.time_dim

        f = TimeFunction(name='f', grid=grid, save=5)
        f.data_with_halo[:] = 1.

        op = Operator(Eq(f.forward, f[time, x-1] + f[time, x+1] + 1))
        op.apply()

        time_M = op._prepare_arguments()['time_M']

        assert np.all(f.data_ro_domain[1] == 3.)
        glb_pos_map = f.grid.distributor.glb_pos_map
        if LEFT in glb_pos_map[x]:
            assert np.all(f.data_ro_domain[-1, time_M:] == 31.)
        else:
            assert np.all(f.data_ro_domain[-1, :-time_M] == 31.)

    @pytest.mark.parallel(mode=[(4, 'basic'), (4, 'diag'), (4, 'overlap'),
                                (4, 'overlap2'), (4, 'diag2'), (4, 'full')])
    def test_trivial_eq_2d(self):
        grid = Grid(shape=(8, 8,))
        x, y = grid.dimensions
        t = grid.stepping_dim

        f = TimeFunction(name='f', grid=grid, space_order=1)
        f.data_with_halo[:] = 1.

        eqn = Eq(f.forward, f[t, x-1, y] + f[t, x+1, y] + f[t, x, y-1] + f[t, x, y+1])
        op = Operator(eqn)
        op.apply(time=1)

        # Expected computed values
        corner, side, interior = 10., 13., 16.

        glb_pos_map = f.grid.distributor.glb_pos_map
        assert np.all(f.data_ro_domain[0, 1:-1, 1:-1] == interior)
        if LEFT in glb_pos_map[x] and LEFT in glb_pos_map[y]:
            assert f.data_ro_domain[0, 0, 0] == corner
            assert np.all(f.data_ro_domain[0, 1:, :1] == side)
            assert np.all(f.data_ro_domain[0, :1, 1:] == side)
        elif LEFT in glb_pos_map[x] and RIGHT in glb_pos_map[y]:
            assert f.data_ro_domain[0, 0, -1] == corner
            assert np.all(f.data_ro_domain[0, :1, :-1] == side)
            assert np.all(f.data_ro_domain[0, 1:, -1:] == side)
        elif RIGHT in glb_pos_map[x] and LEFT in glb_pos_map[y]:
            assert f.data_ro_domain[0, -1, 0] == corner
            assert np.all(f.data_ro_domain[0, -1:, 1:] == side)
            assert np.all(f.data_ro_domain[0, :-1, :1] == side)
        else:
            assert f.data_ro_domain[0, -1, -1] == corner
            assert np.all(f.data_ro_domain[0, :-1, -1:] == side)
            assert np.all(f.data_ro_domain[0, -1:, :-1] == side)

    @pytest.mark.parallel(mode=[(8, 'basic'), (8, 'diag'), (8, 'overlap'),
                                (8, 'overlap2'), (8, 'diag2'), (8, 'full')])
    def test_trivial_eq_3d(self):
        grid = Grid(shape=(8, 8, 8))
        x, y, z = grid.dimensions
        t = grid.stepping_dim

        f = TimeFunction(name='f', grid=grid, space_order=1)
        f.data_with_halo[:] = 1.

        eqn = Eq(f.forward, (f[t, x-1, y, z] + f[t, x+1, y, z] +
                             f[t, x, y-1, z] + f[t, x, y+1, z] +
                             f[t, x, y, z-1] + f[t, x, y, z+1]))
        op = Operator(eqn)
        op.apply(time=1)

        # Expected computed values
        corner, side, face, interior = 21., 26., 31., 36.

        # Situation at t=0
        assert np.all(f.data_ro_domain[1] == 6.)
        # Situation at t=1
        # 1) corners
        for i in [[0, 0, 0], [0, 0, -1], [0, -1, 0], [0, -1, -1],
                  [-1, 0, 0], [-1, 0, -1], [-1, -1, 0], [-1, -1, -1]]:
            assert f.data_ro_domain[[0] + i] in [corner, None]
        # 2) sides
        for i in [[0, 0, slice(1, -1)], [0, -1, slice(1, -1)],
                  [0, slice(1, -1), 0], [0, slice(1, -1), -1],
                  [-1, 0, slice(1, -1)], [-1, -1, slice(1, -1)],
                  [-1, slice(1, -1), 0], [-1, slice(1, -1), -1],
                  [slice(1, -1), 0, 0], [slice(1, -1), 0, -1],
                  [slice(1, -1), -1, 0], [slice(1, -1), -1, -1]]:
            assert np.all(f.data_ro_domain[[0] + i] == side)
        # 3) faces
        for i in [[0, slice(1, -1), slice(1, -1)], [-1, slice(1, -1), slice(1, -1)],
                  [slice(1, -1), 0, slice(1, -1)], [slice(1, -1), -1, slice(1, -1)],
                  [slice(1, -1), slice(1, -1), 0], [slice(1, -1), slice(1, -1), -1]]:
            assert np.all(f.data_ro_domain[[0] + i] == face)
        # 4) interior
        assert np.all(f.data_ro_domain[0, 1:-1, 1:-1, 1:-1] == interior)

    @pytest.mark.parallel(mode=[(4, 'basic'), (4, 'diag')])
    def test_multiple_eqs_funcs(self):
        grid = Grid(shape=(12,))
        x = grid.dimensions[0]
        t = grid.stepping_dim

        f = TimeFunction(name='f', grid=grid)
        f.data_with_halo[:] = 0.
        g = TimeFunction(name='g', grid=grid)
        g.data_with_halo[:] = 0.

        op = Operator([Eq(f.forward, f[t, x+1] + g[t, x-1] + 1),
                       Eq(g.forward, f[t, x-1] + g[t, x+1] + 1)])
        op.apply(time=1)

        assert np.all(f.data_ro_domain[1] == 1.)
        if f.grid.distributor.myrank == 0:
            assert f.data_ro_domain[0, 0] == 2.
            assert np.all(f.data_ro_domain[0, 1:] == 3.)
        elif f.grid.distributor.myrank == f.grid.distributor.nprocs - 1:
            assert f.data_ro_domain[0, -1] == 2.
            assert np.all(f.data_ro_domain[0, :-1] == 3.)
        else:
            assert np.all(f.data_ro_domain[0] == 3.)

        # Also check that there are no redundant halo exchanges. Here, only
        # one is expected before the `x` Iteration, with two components, namely
        # `f` and `g`
        calls = FindNodes(Call).visit(op)
        assert len(calls) == 1
        assert calls[0].ncomps == 2

    @pytest.mark.parallel(mode=2)
    def test_reapply_with_different_functions(self):
        grid1 = Grid(shape=(30, 30, 30))
        f1 = Function(name='f', grid=grid1, space_order=4)

        op = Operator(Eq(f1, 1.))
        op.apply()

        grid2 = Grid(shape=(40, 40, 40))
        f2 = Function(name='f', grid=grid2, space_order=4)

        # Re-application
        op.apply(f=f2)

        assert np.all(f1.data == 1.)
        assert np.all(f2.data == 1.)


class TestCodeGeneration(object):

    @pytest.mark.parallel(mode=1)
    def test_avoid_haloupdate_as_nostencil_basic(self):
        grid = Grid(shape=(12,))

        f = TimeFunction(name='f', grid=grid)
        g = Function(name='g', grid=grid)

        op = Operator([Eq(f.forward, f + 1.),
                       Eq(g, f + 1.)])

        calls = FindNodes(Call).visit(op)
        assert len(calls) == 0

    @pytest.mark.parallel(mode=1)
    def test_avoid_haloupdate_as_nostencil_advanced(self):
        grid = Grid(shape=(4, 4))
        u = TimeFunction(name='u', grid=grid, space_order=4, time_order=2, save=None)
        v = TimeFunction(name='v', grid=grid, space_order=0, time_order=0, save=5)
        g = Function(name='g', grid=grid, space_order=0)
        i = Function(name='i', grid=grid, space_order=0)

        shift = Constant(name='shift', dtype=np.int32)

        step = Eq(u.forward, u - u.backward + 1)
        g_inc = Inc(g, u * v.subs(grid.time_dim, grid.time_dim - shift))
        i_inc = Inc(i, (v*v).subs(grid.time_dim, grid.time_dim - shift))

        op = Operator([step, g_inc, i_inc])

        # No stencil in the expressions, so no halo update required!
        calls = FindNodes(Call).visit(op)
        assert len(calls) == 0

    @pytest.mark.parallel(mode=1)
    def test_avoid_redundant_haloupdate(self):
        grid = Grid(shape=(12,))
        x = grid.dimensions[0]
        t = grid.stepping_dim

        i = Dimension(name='i')
        j = Dimension(name='j')

        f = TimeFunction(name='f', grid=grid)
        g = Function(name='g', grid=grid)

        op = Operator([Eq(f.forward, f[t, x-1] + f[t, x+1] + 1.),
                       Inc(f[t+1, i], 1.),  # no halo update as it's an Inc
                       Eq(g, f[t, j] + 1)])  # access `f` at `t`, not `t+1`!

        calls = FindNodes(Call).visit(op)
        assert len(calls) == 1

    @pytest.mark.parallel(mode=1)
    def test_avoid_haloupdate_if_distr_but_sequential(self):
        grid = Grid(shape=(12,))
        x = grid.dimensions[0]
        t = grid.stepping_dim

        f = TimeFunction(name='f', grid=grid)

        # There is an anti-dependence between the first and second Eqs, so
        # the compiler places them in different x-loops. However, none of the
        # two loops should be preceded by a halo exchange, though for different
        # reasons:
        # * the equation in the first loop has no stencil
        # * the equation in the second loop is inherently sequential, so the
        #   compiler should be sufficiently smart to see that there is no point
        #   in adding a halo exchange
        op = Operator([Eq(f, f + 1),
                       Eq(f, f[t, x-1] + f[t, x+1] + 1.)])

        iterations = FindNodes(Iteration).visit(op)
        assert len(iterations) == 3
        calls = FindNodes(Call).visit(op)
        assert len(calls) == 0

    @pytest.mark.parallel(mode=1)
    def test_avoid_haloupdate_with_subdims(self):
        grid = Grid(shape=(4,))
        x = grid.dimensions[0]
        t = grid.stepping_dim

        thickness = 4

        u = TimeFunction(name='u', grid=grid, time_order=1)

        xleft = SubDimension.left(name='xleft', parent=x, thickness=thickness)
        xi = SubDimension.middle(name='xi', parent=x,
                                 thickness_left=thickness, thickness_right=thickness)

        eq_centre = Eq(u[t+1, xi], u[t, xi-1] + u[t, xi+1] + 1.)
        eq_left = Eq(u[t+1, xleft], u[t+1, xleft+1] + u[t, xleft+1] + 1.)

        # There is only one halo update -- for the `eq_centre` expression.
        # `eq_left` gets no halo update since it's a left-SubDimension, which by
        # default (i.e., unless one passes `local=False` to SubDimension.left) is
        # assumed to be a local Dimension.
        op = Operator([eq_centre, eq_left])

        calls = FindNodes(Call).visit(op)
        assert len(calls) == 1

    @pytest.mark.parallel(mode=1)
    def test_avoid_haloupdate_with_constant_index(self):
        grid = Grid(shape=(4,))
        x = grid.dimensions[0]
        t = grid.stepping_dim

        u = TimeFunction(name='u', grid=grid)

        eq = Eq(u.forward, u[t, 1] + u[t, 1 + x.symbolic_min] + u[t, x])
        op = Operator(eq)

        calls = FindNodes(Call).visit(op)
        assert len(calls) == 0

    @pytest.mark.parallel(mode=1)
    def test_do_haloupdate_with_constant_locindex(self):
        """
        Like `test_avoid_haloupdate_with_constant_index`, there is again
        a constant index, but this time along a loc-index (`t` Dimension),
        which needs to be handled by the `compute_loc_indices` function.
        The actual halo update is induced by u.dx.
        """
        grid = Grid(shape=(4,))
        x = grid.dimensions[0]

        u = TimeFunction(name='u', grid=grid)

        eq = Eq(u.forward, u[0, x] + u.dx)
        op = Operator(eq)

        calls = FindNodes(Call).visit(op)
        assert len(calls) == 1

    @pytest.mark.parallel(mode=1)
    def test_hoist_haloupdate_if_no_flowdep(self):
        grid = Grid(shape=(12,))
        x = grid.dimensions[0]
        t = grid.stepping_dim

        i = Dimension(name='i')

        f = TimeFunction(name='f', grid=grid)
        g = Function(name='g', grid=grid)
        h = Function(name='h', grid=grid)

        op = Operator([Eq(f.forward, f[t, x-1] + f[t, x+1] + 1.),
                       Inc(g[i], f[t, h[i]] + 1.)])

        calls = FindNodes(Call).visit(op)
        assert len(calls) == 1

        # Below, there is a flow-dependence along `x`, so a further halo update
        # before the Inc is required
        op = Operator([Eq(f.forward, f[t, x-1] + f[t, x+1] + 1.),
                       Inc(g[i], f[t+1, h[i]] + 1.)])

        calls = FindNodes(Call).visit(op)
        assert len(calls) == 2

    @pytest.mark.parallel(mode=1)
    def test_hoist_haloupdate_with_subdims(self):
        """
        This test stems from https://github.com/devitocodes/devito/issues/1119

        Ensure SubDimensions are treated just like any other Dimensions when it
        gets to placing halo exchanges.
        """
        grid = Grid(shape=(20, 20, 20))

        u = TimeFunction(name="u", grid=grid, space_order=2)
        U = TimeFunction(name="U", grid=grid, space_order=2)

        eqns = [Eq(u.forward, u.dx, subdomain=grid.interior),
                Eq(U.forward, U.dx + u.forward)]

        op = Operator(eqns)

        assert len(op._func_table) == 4

        # There are exactly two halo exchange calls in the Operator body
        calls = FindNodes(Call).visit(op)
        assert len(calls) == 2
        assert calls[0].name == 'haloupdate0'
        assert calls[1].name == 'haloupdate0'

        # ... and none in the created efuncs
        bns, _ = assert_blocking(op, {'i0x0_blk0', 'x0_blk0'})
        calls = FindNodes(Call).visit(bns['i0x0_blk0'])
        assert len(calls) == 0
        calls = FindNodes(Call).visit(bns['x0_blk0'])
        assert len(calls) == 0

    @pytest.mark.parallel(mode=1)
    def test_hoist_haloupdate_from_innerloop(self):
        grid = Grid(shape=(4, 4, 4))
        x, y, z = grid.dimensions

        f = Function(name='f', grid=grid, space_order=4)
        g = Function(name='g', grid=grid, space_order=2)

        eqns = [Eq(g, f.dzl + f.dzr + 1),
                Eq(f, g)]

        op = Operator(eqns, opt=('advanced', {'openmp': False}))

        calls = FindNodes(Call).visit(op)
        assert len(calls) == 1

        # Also make sure the Call is at the right place in the IET
        assert op.body.body[-1].body[1].body[0].body[0].body[0].body[0].is_Call
        assert op.body.body[-1].body[1].body[0].body[0].body[1].is_Iteration

    @pytest.mark.parallel(mode=2)
    def test_unhoist_haloupdate_if_invariant(self):
        """
        Test an Operator that computes coupled equations in which the first
        one *does require* a halo update on a Dimension-invariant Function.
        """
        grid = Grid(shape=(10,))
        x = grid.dimensions[0]
        t = grid.stepping_dim

        f = Function(name='f', grid=grid)
        u = TimeFunction(name='u', grid=grid)

        f.data_with_halo[:] = 2.
        u.data_with_halo[:] = 1.

        eqns = [Eq(u.forward, u + f[x-1] + f[x+1] + 1.),
                Eq(f, u[t+1, x-1] + u[t+1, x+1] + 1.)]

        op = Operator(eqns)
        op.apply(time=1)

        calls = FindNodes(Call).visit(op)
        assert len(calls) == 2

        glb_pos_map = grid.distributor.glb_pos_map
        R = 1e-07
        if LEFT in glb_pos_map[x]:
            assert np.allclose(f.data_ro_domain[:5], [30., 56., 62., 67., 67.], rtol=R)
        else:
            assert np.allclose(f.data_ro_domain[5:], [67., 67., 62., 56., 30.], rtol=R)

    @pytest.mark.parallel(mode=[(2, 'basic'), (2, 'diag')])
    def test_redo_haloupdate_due_to_antidep(self):
        grid = Grid(shape=(12,))
        x = grid.dimensions[0]
        t = grid.stepping_dim

        f = TimeFunction(name='f', grid=grid)
        g = TimeFunction(name='g', grid=grid)

        op = Operator([Eq(f.forward, f[t, x-1] + f[t, x+1] + 1.),
                       Eq(g.forward, f[t+1, x-1] + f[t+1, x+1] + g)])
        op.apply(time=0)

        calls = FindNodes(Call).visit(op)
        assert len(calls) == 2

        assert np.all(f.data_ro_domain[1] == 1.)
        glb_pos_map = f.grid.distributor.glb_pos_map
        if LEFT in glb_pos_map[x]:
            assert np.all(g.data_ro_domain[1, 1:] == 2.)
        else:
            assert np.all(g.data_ro_domain[1, :-1] == 2.)

    @pytest.mark.parallel(mode=[(1, 'full')])
    def test_avoid_fullmode_if_crossloop_dep(self):
        grid = Grid(shape=(4, 4))
        x, y = grid.dimensions

        f = Function(name='f', grid=grid)
        g = Function(name='g', grid=grid)

        f.data_with_halo[:] = 0.
        g.data_with_halo[:] = 1.

        op = Operator([Eq(f, g[x, y-1] + g[x, y+1]),
                       Eq(g, f)])

        # Exactly 4 routines will be generated for the basic mode
        assert len(op._func_table) == 4

        # Also check the numerical values
        op.apply()
        assert np.all(f.data[:] == 2.)

    @pytest.mark.parallel(mode=2)
    def test_avoid_haloudate_if_flowdep_along_other_dim(self):
        grid = Grid(shape=(10,))
        x = grid.dimensions[0]
        t = grid.stepping_dim

        xl = SubDimension.left(name='xl', parent=x, thickness=2)

        f = TimeFunction(name='f', grid=grid)
        g = TimeFunction(name='g', grid=grid)

        f.data_with_halo[:] = 1.2
        g.data_with_halo[:] = 2.

        # Note: the subdomain is used to prevent the compiler from fusing the
        # third Eq in the first Eq's loop
        eqns = [Eq(f.forward, f[t, x-1] + f[t, x+1]),
                Eq(f[t+1, xl], f[t+1, xl] + 1.),
                Eq(g.forward, f[t, x-1] + f[t, x+1], subdomain=grid.interior)]

        op = Operator(eqns)

        calls = FindNodes(Call).visit(op)
        assert len(calls) == 1

        op.apply(time_M=1)
        glb_pos_map = f.grid.distributor.glb_pos_map
        R = 1e-07  # Can't use np.all due to rounding error at the tails
        if LEFT in glb_pos_map[x]:
            assert np.allclose(f.data_ro_domain[0, :5], [5.6, 6.8, 5.8, 4.8, 4.8], rtol=R)
            assert np.allclose(g.data_ro_domain[0, :5], [2., 5.8, 5.8, 4.8, 4.8], rtol=R)
        else:
            assert np.allclose(f.data_ro_domain[0, 5:], [4.8, 4.8, 4.8, 4.8, 3.6], rtol=R)
            assert np.allclose(g.data_ro_domain[0, 5:], [4.8, 4.8, 4.8, 4.8, 2.], rtol=R)

    @pytest.mark.parallel(mode=2)
    def test_unmerge_haloupdate_if_no_locindices(self):
        grid = Grid(shape=(10,))
        x = grid.dimensions[0]
        t = grid.stepping_dim

        f = Function(name='f', grid=grid, space_order=1)
        g = TimeFunction(name='g', grid=grid, space_order=1, time_order=1)

        f.data_with_halo[:] = 0.
        g.data_with_halo[:] = 1.

        eqns = [Eq(f, g[t, x+1] + g[t, x-1]),
                Eq(g.forward, f[x-1] + f[x+1])]

        op = Operator(eqns)

        calls = FindNodes(Call).visit(op)
        assert len(calls) == 2

        titer = op.body.body[-1].body[0]
        assert titer.dim is grid.time_dim
        assert len(titer.nodes[0].body[0].body[0].body[0].body) == 1
        assert titer.nodes[0].body[0].body[0].body[0].body[0].is_Call
        parent = titer.nodes[0].body[0].body[0].body[1]
        if configuration['language'] == 'openmp':
            assert parent.body[0].body[0].is_Iteration
        else:
            assert parent.is_Iteration

        op.apply(time_M=1)

        glb_pos_map = f.grid.distributor.glb_pos_map
        R = 1e-07  # Can't use np.all due to rounding error at the tails
        if LEFT in glb_pos_map[x]:
            assert np.allclose(f.data_ro_domain[:5], [5., 6., 8., 8., 8.], rtol=R)
            assert np.allclose(g.data_ro_domain[0, :5], [6., 13., 14., 16., 16.], rtol=R)
        else:
            assert np.allclose(f.data_ro_domain[5:], [8., 8., 8., 6., 5.], rtol=R)
            assert np.allclose(g.data_ro_domain[0, 5:], [16., 16., 14., 13., 6.], rtol=R)

    @pytest.mark.parallel(mode=1)
    def test_merge_haloupdate_if_diff_locindices_v0(self):
        grid = Grid(shape=(101, 101))
        x, y = grid.dimensions
        t = grid.stepping_dim

        f = Function(name="f", grid=grid)
        u = TimeFunction(name="u", grid=grid, time_order=2, space_order=2)

        cond = ConditionalDimension(name='cond', parent=y, condition=y < 10)

        eqns = [
            Eq(f, u[t, x+2, y]),
            Eq(u.forward, u[t-1, x+2, y], implicit_dims=[cond])
        ]

        op = Operator(eqns)

        assert len(FindNodes(HaloUpdateCall).visit(op)) == 1
        op.cfunction

    @pytest.mark.parallel(mode=2)
    def test_merge_haloupdate_if_diff_locindices_v1(self):
        """
        This test is a revisited, more complex version of
        `test_merge_haloupdate_if_diff_locindices_v0`. And in addition to
        checking the generated code, it also checks the numerical output.

        In the Operator there are three Eqs:

        * the first one does *not* require a halo update
        * the second one requires a halo update for `f` at `t+1`
        * the third one requires a halo update for `f` at `t`

        Also:

        * the second and third Eqs cannot be fused in the same loop

        In the IET we end up with *one* HaloSpots, placed right before the
        second Eq. The third Eq will seamlessy find its halo up-to-date.
        """
        grid = Grid(shape=(10,))
        x = grid.dimensions[0]
        t = grid.stepping_dim

        f = TimeFunction(name='f', grid=grid, space_order=2)
        g = TimeFunction(name='g', grid=grid)
        h = TimeFunction(name='h', grid=grid)

        f.data_with_halo[:] = 1.2
        g.data_with_halo[:] = 2.
        h.data_with_halo[:] = 3.1

        # Note: the subdomain is used to prevent the compiler from fusing the
        # third Eq in the second Eq's loop
        eqns = [Eq(f.forward, f + 1.),
                Eq(g.forward, f[t+1, x-1] + f[t+1, x+1]),
                Eq(h.forward, f[t, x-2] + f[t, x+2], subdomain=grid.interior)]

        op = Operator(eqns)

        calls = FindNodes(Call).visit(op)
        assert len(calls) == 1

        op.apply(time_M=1)
        glb_pos_map = f.grid.distributor.glb_pos_map
        R = 1e-07  # Can't use np.all due to rounding error at the tails
        if LEFT in glb_pos_map[x]:
            assert np.allclose(g.data_ro_domain[0, :5], [4.4, 6.4, 6.4, 6.4, 6.4], rtol=R)
            assert np.allclose(h.data_ro_domain[0, :5], [3.1, 3.4, 4.4, 4.4, 4.4], rtol=R)
        else:
            assert np.allclose(g.data_ro_domain[0, 5:], [6.4, 6.4, 6.4, 6.4, 4.4], rtol=R)
            assert np.allclose(h.data_ro_domain[0, 5:], [4.4, 4.4, 4.4, 3.4, 3.1], rtol=R)

    @pytest.mark.parallel(mode=1)
    @switchconfig(autopadding=True)
    def test_process_but_avoid_haloupdate_along_replicated(self):
        dx = Dimension(name='dx')
        grid = Grid(shape=(10, 10))
        x, y = grid.dimensions

        u = TimeFunction(name='u', grid=grid, space_order=4)
        c = Function(name='c', grid=grid, dimensions=(x, dx), shape=(10, 5))

        cases = [
            Eq(u.forward, (u.dx*c).dx + 1),
            Eq(u.forward, (u.dx*c[x, 0]).dx + 1)
        ]

        for eq in cases:
            op = Operator(eq, opt=('advanced', {'cire-mingain': 1}))

            calls = [i for i in FindNodes(Call).visit(op)
                     if isinstance(i, HaloUpdateCall)]
            assert len(calls) == 1
            assert calls[0].arguments[0] is u

    @pytest.mark.parallel(mode=1)
    def test_conditional_dimension(self):
        """
        Test the case of Functions in the condition of a ConditionalDimension.
        """
        grid = Grid(shape=(4, 4))
        x, y = grid.dimensions
        t = grid.stepping_dim

        f = TimeFunction(name='f', grid=grid)
        g = Function(name='g', grid=grid)
        h = TimeFunction(name='h', grid=grid, space_order=2)

        cd = ConditionalDimension(name='cd', parent=x, condition=~Ne(g, h[t, x+1, y]))

        eqns = [Eq(f.forward, f + 1, implicit_dims=cd),
                Eq(g, h + 1)]

        op = Operator(eqns)

        # No halo update here because the `x` Iteration is SEQUENTIAL
        calls = FindNodes(Call).visit(op)
        assert len(calls) == 0

    @pytest.mark.parallel(mode=1)
    def test_conditional_dimension_v2(self):
        """
        Make sure optimizations don't move around halo exchanges if embedded
        within conditionals.
        """
        grid = Grid(shape=(4, 4))
        time = grid.time_dim

        f = TimeFunction(name='f', grid=grid, space_order=2)
        h = TimeFunction(name='h', grid=grid, space_order=2)

        cd0 = ConditionalDimension(name='cd0', parent=time, condition=time <= 2)
        cd1 = ConditionalDimension(name='cd1', parent=time, condition=time > 2)

        eqns = [Eq(f.forward, f.dx2 + 1, implicit_dims=cd0),
                Eq(h.forward, h.dx2 + 1, implicit_dims=cd1)]

        op = Operator(eqns)

        calls = FindNodes(Call).visit(op)
        assert len(calls) == 2
        conds = FindNodes(Conditional).visit(op)
        assert len(conds) == 2
        assert all(isinstance(i.then_body[0].body[0].body[0].body[0],
                              HaloUpdateList) for i in conds)

    @pytest.mark.parametrize('expr,expected', [
        ('f[t,x-1,y] + f[t,x+1,y]', {'rc', 'lc'}),
        ('f[t,x,y-1] + f[t,x,y+1]', {'cr', 'cl'}),
        ('f[t,x-1,y-1] + f[t,x,y+1]', {'cr', 'rr', 'rc', 'cl'}),
        ('f[t,x-1,y-1] + f[t,x+1,y+1]', {'cr', 'rr', 'rc', 'cl', 'll', 'lc'}),
    ])
    @pytest.mark.parallel(mode=[(1, 'diag')])
    def test_diag_comm_scheme(self, expr, expected):
        """
        Check that the 'diag' mode does not generate more communications
        than strictly necessary.
        """
        grid = Grid(shape=(4, 4))
        x, y = grid.dimensions  # noqa
        t = grid.stepping_dim  # noqa

        f = TimeFunction(name='f', grid=grid)  # noqa

        op = Operator(Eq(f.forward, eval(expr)), opt=('advanced', {'openmp': False}))

        calls = FindNodes(Call).visit(op._func_table['haloupdate0'])
        destinations = {str(i.arguments[-2].field) for i in calls}
        assert destinations == expected

    @pytest.mark.parallel(mode=[(1, 'full')])
    def test_poke_progress(self):
        grid = Grid(shape=(4, 4))
        x, y = grid.dimensions
        t = grid.stepping_dim

        f = TimeFunction(name='f', grid=grid)

        eqn = Eq(f.forward, f[t, x-1, y] + f[t, x+1, y] + f[t, x, y-1] + f[t, x, y+1])
        op = Operator(eqn, opt=('advanced', {'par-dynamic-work': 0}))

        trees = retrieve_iteration_tree(op._func_table['compute0'].root)
        assert len(trees) == 2
        tree = trees[0]
        # Make sure `pokempi0` is the last node within the outer Iteration
        assert len(tree) == 2
        assert len(tree.root.nodes) == 2
        call = tree.root.nodes[1]
        assert call.name == 'pokempi0'
        assert call.arguments[0].name == 'msg0'
        if configuration['language'] == 'openmp':
            # W/ OpenMP, we prod until all comms have completed
            assert call.then_body[0].body[0].is_While
            # W/ OpenMP, we expect dynamic thread scheduling
            assert 'dynamic,1' in tree.root.pragmas[0].value
        else:
            # W/o OpenMP, it's a different story
            assert call._single_thread

        # Now we do as before, but enforcing loop blocking (by default off,
        # as heuristically it is not enabled when the Iteration nest has depth < 3)
        op = Operator(eqn, opt=('advanced', {'blockinner': True, 'par-dynamic-work': 0}))

        bns, _ = assert_blocking(op._func_table['compute0'].root, {'x0_blk0'})

        trees = retrieve_iteration_tree(bns['x0_blk0'])
        assert len(trees) == 2
        tree = trees[1]
        # Make sure `pokempi0` is the last node within the inner Iteration over blocks
        assert len(tree) == 2
        assert len(tree.root.nodes[0].nodes) == 2
        call = tree.root.nodes[0].nodes[1]
        assert call.name == 'pokempi0'
        assert call.arguments[0].name == 'msg0'
        if configuration['language'] == 'openmp':
            # W/ OpenMP, we prod until all comms have completed
            assert call.then_body[0].body[0].is_While
            # W/ OpenMP, we expect dynamic thread scheduling
            assert 'dynamic,1' in tree.root.pragmas[0].value
        else:
            # W/o OpenMP, it's a different story
            assert call._single_thread

    @pytest.mark.parallel(mode=[(1, 'diag2')])
    def test_diag2_quality(self):
        grid = Grid(shape=(10, 10, 10))

        f = TimeFunction(name='f', grid=grid, space_order=2)

        eqn = Eq(f.forward, f.dx2 + 1.)

        op = Operator(eqn)

        assert len(op._func_table) == 4  # gather, scatter, haloupdate, halowait
        calls = FindNodes(Call).visit(op)
        assert len(calls) == 2
        assert calls[0].name == 'haloupdate0'
        assert calls[1].name == 'halowait0'
        assert_blocking(op, {'x0_blk0'})

    @pytest.mark.parallel(mode=[
        (1, 'basic'),
        (1, 'diag'),
        (1, 'overlap'),
        (1, 'overlap2'),
        (1, 'diag2'),
        (1, 'full'),
    ])
    def test_min_code_size(self):
        grid = Grid(shape=(10, 10, 10))

        f = TimeFunction(name='f', grid=grid, space_order=2)
        g = TimeFunction(name='g', grid=grid, space_order=2)

        eqns = [Eq(f.forward, f.dx2 + 1.),
                Eq(g.forward, g.dx2 + 1.)]

        op = Operator(eqns)

        op.cfunction

        calls = FindNodes(Call).visit(op)

        if configuration['mpi'] in ('basic', 'diag'):
            assert len(op._func_table) == 4  # gather, scatter, sendrecv, haloupdate
            assert len(calls) == 1
            assert calls[0].name == 'haloupdate0'
            assert calls[0].ncomps == 2
        elif configuration['mpi'] in ('overlap'):
            assert len(op._func_table) == 8
            assert len(calls) == 4  # haloupdate, compute, halowait, remainder
            assert 'haloupdate1' not in op._func_table
        elif configuration['mpi'] in ('overlap2'):
            assert len(op._func_table) == 6
            assert len(calls) == 4  # haloupdate, compute, halowait, remainder
            assert 'haloupdate1' not in op._func_table
        elif configuration['mpi'] in ('diag2'):
            assert len(op._func_table) == 4
            assert len(calls) == 2
            assert calls[0].name == 'haloupdate0'
            assert calls[0].ncomps == 2
            assert calls[1].name == 'halowait0'
        elif configuration['mpi'] in ('full'):
            assert len(op._func_table) == 7
            assert len(calls) == 4
            assert 'haloupdate1' not in op._func_table
            assert len(FindNodes(ComputeCall).visit(op)) == 1

    @pytest.mark.parallel(mode=[(1, 'diag2')])
    def test_many_functions(self):
        grid = Grid(shape=(10, 10, 10))

        eqns = []
        for i in ['a', 'b', 'c', 'd', 'e', 'f', 'g']:
            w = TimeFunction(name=i, grid=grid, space_order=2)
            eqns.append(Eq(w.forward, w.dx + 1.))

        op = Operator(eqns)

        op.cfunction

        calls = FindNodes(Call).visit(op)
        assert len(calls) == 2
        assert calls[0].ncomps == 7

    @switchconfig(profiling='advanced2')
    @pytest.mark.parallel(mode=[
        (1, 'full'),
    ])
    def test_profiled_regions(self):
        grid = Grid(shape=(10, 10, 10))

        f = TimeFunction(name='f', grid=grid, space_order=2)
        g = TimeFunction(name='g', grid=grid, space_order=2)

        eqns = [Eq(f.forward, f.dx2 + 1.),
                Eq(g.forward, g.dx2 + 1.)]

        op = Operator(eqns)
        assert op._profiler.all_sections == ['section0', 'haloupdate0', 'halowait0',
                                             'remainder0', 'compute0']

    @pytest.mark.parallel(mode=1)
    def test_enforce_haloupdate_if_unwritten_function(self):
        grid = Grid(shape=(16, 16))

        u = TimeFunction(name='u', grid=grid)
        v = TimeFunction(name='v', grid=grid)
        w = TimeFunction(name='w', grid=grid)
        usave = TimeFunction(name='usave', grid=grid, save=10, space_order=4)

        eqns = [Eq(w.forward, v.forward.dx + w + 1., subdomain=grid.interior),
                Eq(u.forward, u + 1.),
                Eq(v.forward, u.forward + usave.dx4, subdomain=grid.interior)]

        key = lambda f: f is not usave

        op = Operator(eqns, opt=('advanced', {'dist-drop-unwritten': key}))

        calls = FindNodes(Call).visit(op)
        assert len(calls) == 2   # One for `v` and one for `usave`


class TestOperatorAdvanced(object):

    @pytest.mark.parallel(mode=4)
    def test_injection_wodup(self):
        """
        Test injection operator when the sparse points don't need to be replicated
        ("wodup" -> w/o duplication) over multiple MPI ranks.
        """
        grid = Grid(shape=(4, 4), extent=(3.0, 3.0))

        f = Function(name='f', grid=grid, space_order=1)
        f.data[:] = 0.
        coords = np.array([(0.5, 0.5), (0.5, 2.5), (2.5, 0.5), (2.5, 2.5)])
        sf = SparseFunction(name='sf', grid=grid, npoint=len(coords), coordinates=coords)
        sf.data[:] = 4.

        # This is the situation at this point
        # O is a grid point
        # * is a sparse point
        #
        # O --- O --- O --- O
        # |  *  |     |  *  |
        # O --- O --- O --- O
        # |     |     |     |
        # O --- O --- O --- O
        # |  *  |     |  *  |
        # O --- O --- O --- O

        op = Operator(sf.inject(field=f, expr=sf + 1))
        op.apply()

        assert np.all(f.data == 1.25)

    @pytest.mark.parallel(mode=4)
    @switchconfig(condition=isinstance(configuration['compiler'],
                  (OneapiCompiler)), safe_math=True)
    def test_injection_wodup_wtime(self):
        """
        Just like ``test_injection_wodup``, but using a SparseTimeFunction
        instead of a SparseFunction. Hence, the data scattering/gathering now
        has to correctly pack/unpack multidimensional arrays.
        """
        grid = Grid(shape=(4, 4), extent=(3.0, 3.0))

        save = 3
        f = TimeFunction(name='f', grid=grid, save=save, space_order=1)
        f.data[:] = 0.
        coords = np.array([(0.5, 0.5), (0.5, 2.5), (2.5, 0.5), (2.5, 2.5)])
        sf = SparseTimeFunction(name='sf', grid=grid, nt=save,
                                npoint=len(coords), coordinates=coords)
        sf.data[0, :] = 4.
        sf.data[1, :] = 8.
        sf.data[2, :] = 12.

        op = Operator(sf.inject(field=f, expr=sf + 1))
        op.apply()

        assert np.all(f.data[0] == 1.25)
        assert np.all(f.data[1] == 2.25)
        assert np.all(f.data[2] == 3.25)

    @pytest.mark.parallel(mode=4)
    def test_injection_dup(self):
        """
        Test injection operator when the sparse points are replicated over
        multiple MPI ranks.
        """
        grid = Grid(shape=(4, 4), extent=(3.0, 3.0))
        x, y = grid.dimensions

        f = Function(name='f', grid=grid)
        f.data[:] = 0.
        coords = [(0.5, 0.5), (1.5, 2.5), (1.5, 1.5), (2.5, 1.5)]
        sf = SparseFunction(name='sf', grid=grid, npoint=len(coords), coordinates=coords)
        sf.data[:] = 4.

        # Global view (left) and local view (right, after domain decomposition)
        # O is a grid point
        # x is a halo point
        # A, B, C, D are sparse points
        #                               Rank0           Rank1
        # O --- O --- O --- O           O --- O --- x   x --- O --- O
        # |  A  |     |     |           |  A  |     |   |     |     |
        # O --- O --- O --- O           O --- O --- x   x --- O --- O
        # |     |  C  |  B  |     -->   |     |  C  |   |  C  |  B  |
        # O --- O --- O --- O           x --- x --- x   x --- x --- x
        # |     |  D  |     |           Rank2           Rank3
        # O --- O --- O --- O           x --- x --- x   x --- x --- x
        #                               |     |  C  |   |  C  |  B  |
        #                               O --- O --- x   x --- O --- O
        #                               |     |  D  |   |  D  |     |
        #                               O --- O --- x   x --- O --- O
        #
        # Expected `f.data` (global view)
        #
        # 1.25 --- 1.25 --- 0.00 --- 0.00
        #  |        |        |        |
        # 1.25 --- 2.50 --- 2.50 --- 1.25
        #  |        |        |        |
        # 0.00 --- 2.50 --- 3.75 --- 1.25
        #  |        |        |        |
        # 0.00 --- 1.25 --- 1.25 --- 0.00

        op = Operator(sf.inject(field=f, expr=sf + 1))
        op.apply()

        glb_pos_map = grid.distributor.glb_pos_map
        if LEFT in glb_pos_map[x] and LEFT in glb_pos_map[y]:  # rank0
            assert np.all(f.data_ro_domain == [[1.25, 1.25], [1.25, 2.5]])
        elif LEFT in glb_pos_map[x] and RIGHT in glb_pos_map[y]:  # rank1
            assert np.all(f.data_ro_domain == [[0., 0.], [2.5, 1.25]])
        elif RIGHT in glb_pos_map[x] and LEFT in glb_pos_map[y]:
            assert np.all(f.data_ro_domain == [[0., 2.5], [0., 1.25]])
        elif RIGHT in glb_pos_map[x] and RIGHT in glb_pos_map[y]:
            assert np.all(f.data_ro_domain == [[3.75, 1.25], [1.25, 0.]])

    @pytest.mark.parallel(mode=4)
    def test_interpolation_wodup(self):
        grid = Grid(shape=(4, 4), extent=(3.0, 3.0))

        f = Function(name='f', grid=grid, space_order=1)
        f.data[:] = 4.
        coords = [(0.5, 0.5), (0.5, 2.5), (2.5, 0.5), (2.5, 2.5)]
        sf = SparseFunction(name='sf', grid=grid, npoint=len(coords), coordinates=coords)
        sf.data[:] = 0.

        # This is the situation at this point
        # O is a grid point
        # * is a sparse point
        #
        # O --- O --- O --- O
        # |  *  |     |  *  |
        # O --- O --- O --- O
        # |     |     |     |
        # O --- O --- O --- O
        # |  *  |     |  *  |
        # O --- O --- O --- O

        op = Operator(sf.interpolate(expr=f))
        op.apply()

        assert np.all(sf.data == 4.)

    @pytest.mark.parallel(mode=4)
    def test_interpolation_dup(self):
        """
        Test interpolation operator when the sparse points are replicated over
        multiple MPI ranks.
        """
        grid = Grid(shape=(4, 4), extent=(3.0, 3.0))
        x, y = grid.dimensions

        # Init Function+data
        f = Function(name='f', grid=grid)
        f.data[:] = np.array([[1, 1, 1, 1], [2, 2, 2, 2], [3, 3, 3, 3], [4, 4, 4, 4]])
        coords = np.array([(0.5, 0.5), (1.5, 2.5), (1.5, 1.5), (2.5, 1.5)])
        sf = SparseFunction(name='sf', grid=grid, npoint=len(coords), coordinates=coords)
        sf.data[:] = 0.

        # Global view (left) and local view (right, after domain decomposition)
        # O is a grid point
        # x is a halo point
        # A, B, C, D are sparse points
        #                               Rank0           Rank1
        # O --- O --- O --- O           O --- O --- x   x --- O --- O
        # |  A  |     |     |           |  A  |     |   |     |     |
        # O --- O --- O --- O           O --- O --- x   x --- O --- O
        # |     |  C  |  B  |     -->   |     |  C  |   |  C  |  B  |
        # O --- O --- O --- O           x --- x --- x   x --- x --- x
        # |     |  D  |     |           Rank2           Rank3
        # O --- O --- O --- O           x --- x --- x   x --- x --- x
        #                               |     |  C  |   |  C  |  B  |
        #                               O --- O --- x   x --- O --- O
        #                               |     |  D  |   |  D  |     |
        #                               O --- O --- x   x --- O --- O
        #
        # The initial `f.data` is (global view)
        #
        # 1. --- 1. --- 1. --- 1.
        # |      |      |      |
        # 2. --- 2. --- 2. --- 2.
        # |      |      |      |
        # 3. --- 3. --- 3. --- 3.
        # |      |      |      |
        # 4. --- 4. --- 4. --- 4.
        #
        # Expected `sf.data` (global view)
        #
        # 1.5 --- 2.5 --- 2.5 --- 3.5

        op = Operator(sf.interpolate(expr=f))
        op.apply()

        assert np.all(sf.data == [1.5, 2.5, 2.5, 3.5][grid.distributor.myrank])

    @pytest.mark.parallel(mode=2)
    def test_subsampling(self):
        grid = Grid(shape=(40,))
        x = grid.dimensions[0]
        t = grid.stepping_dim
        time = grid.time_dim

        nt = 9

        f = TimeFunction(name='f', grid=grid)
        f.data_with_halo[:] = 1.

        # Setup subsampled function
        factor = 4
        nsamples = (nt+factor-1)//factor
        times = ConditionalDimension('t_sub', parent=time, factor=factor)
        fsave = TimeFunction(name='fsave', grid=grid, save=nsamples, time_dim=times)

        eqns = [Eq(f.forward, f[t, x-1] + f[t, x+1]), Eq(fsave, f)]
        op = Operator(eqns)
        op.apply(time=nt-1)

        assert np.all(f.data_ro_domain[0] == fsave.data_ro_domain[nsamples-1])
        glb_pos_map = f.grid.distributor.glb_pos_map
        if LEFT in glb_pos_map[x]:
            assert np.all(fsave.data_ro_domain[nsamples-1, nt-1:] == 256.)
        else:
            assert np.all(fsave.data_ro_domain[nsamples-1, :-(nt-1)] == 256.)

        # Also check there are no redundant halo exchanges
        calls = FindNodes(Call).visit(op)
        assert len(calls) == 1
        # In particular, there is no need for a halo exchange within the conditional
        conditional = FindNodes(Conditional).visit(op)
        assert len(conditional) == 1
        assert len(FindNodes(Call).visit(conditional[0])) == 0

    @pytest.mark.parallel(mode=2)
    def test_arguments_subrange(self):
        """
        Test op.apply when a subrange is specified for a distributed dimension.
        """
        grid = Grid(shape=(16,))
        x = grid.dimensions[0]

        f = TimeFunction(name='f', grid=grid)

        op = Operator(Eq(f.forward, f + 1.))
        op.apply(time=0, x_m=4, x_M=11)

        glb_pos_map = f.grid.distributor.glb_pos_map
        if LEFT in glb_pos_map[x]:
            assert np.all(f.data_ro_domain[1, :4] == 0.)
            assert np.all(f.data_ro_domain[1, 4:] == 1.)
        else:
            assert np.all(f.data_ro_domain[1, :-4] == 1.)
            assert np.all(f.data_ro_domain[1, -4:] == 0.)

    @pytest.mark.parallel(mode=2)
    def test_bcs_basic(self):
        """
        Test MPI in presence of boundary condition loops. Here, no halo exchange
        is expected (as there is no stencil in the computed expression) but we
        check that:

            * the left BC loop is computed by the leftmost rank only
            * the right BC loop is computed by the rightmost rank only
        """
        grid = Grid(shape=(20,))
        x = grid.dimensions[0]
        t = grid.stepping_dim

        thickness = 4

        u = TimeFunction(name='u', grid=grid, time_order=1)

        xleft = SubDimension.left(name='xleft', parent=x, thickness=thickness)
        xi = SubDimension.middle(name='xi', parent=x,
                                 thickness_left=thickness, thickness_right=thickness)
        xright = SubDimension.right(name='xright', parent=x, thickness=thickness)

        t_in_centre = Eq(u[t+1, xi], 1)
        leftbc = Eq(u[t+1, xleft], u[t+1, xleft+1] + 1)
        rightbc = Eq(u[t+1, xright], u[t+1, xright-1] + 1)

        op = Operator([t_in_centre, leftbc, rightbc])

        op.apply(time_m=1, time_M=1)

        glb_pos_map = u.grid.distributor.glb_pos_map
        if LEFT in glb_pos_map[x]:
            assert np.all(u.data_ro_domain[0, thickness:] == 1.)
            assert np.all(u.data_ro_domain[0, :thickness] == range(thickness+1, 1, -1))
        else:
            assert np.all(u.data_ro_domain[0, :-thickness] == 1.)
            assert np.all(u.data_ro_domain[0, -thickness:] == range(2, thickness+2))

    @pytest.mark.parallel(mode=2)
    def test_interior_w_stencil(self):
        grid = Grid(shape=(10,))
        x = grid.dimensions[0]
        t = grid.stepping_dim

        u = TimeFunction(name='u', grid=grid)

        op = Operator(Eq(u.forward, u[t, x-1] + u[t, x+1] + 1, subdomain=grid.interior))
        op.apply(time=1)

        glb_pos_map = u.grid.distributor.glb_pos_map
        if LEFT in glb_pos_map[x]:
            assert np.all(u.data_ro_domain[0, 1] == 2.)
            assert np.all(u.data_ro_domain[0, 2:] == 3.)
        else:
            assert np.all(u.data_ro_domain[0, -2] == 2.)
            assert np.all(u.data_ro_domain[0, :-2] == 3.)

    @pytest.mark.parallel(mode=4)
    def test_misc_dims(self):
        """
        Test MPI in presence of Functions with mixed distributed/replicated
        Dimensions, with only a strict subset of the Grid dimensions used.
        """
        dx = Dimension(name='dx')
        grid = Grid(shape=(4, 4))
        x, y = grid.dimensions
        glb_pos_map = grid.distributor.glb_pos_map
        time = grid.time_dim

        u = TimeFunction(name='u', grid=grid, time_order=1, space_order=2, save=4)
        c = Function(name='c', grid=grid, dimensions=(x, dx), shape=(4, 5))

        step = Eq(u.forward, (
            u[time, x-2, y] * c[x, 0]
            + u[time, x-1, y] * c[x, 1]
            + u[time, x, y] * c[x, 2]
            + u[time, x+1, y] * c[x, 3]
            + u[time, x+2, y] * c[x, 4]))

        for i in range(4):
            c.data[i, 0] = 1.0+i
            c.data[i, 1] = 1.0+i
            c.data[i, 2] = 3.0+i
            c.data[i, 3] = 6.0+i
            c.data[i, 4] = 5.0+i

        u.data[:] = 0.0
        u.data[0, 2, :] = 2.0

        op = Operator(step)

        op(time_m=0, time_M=0)

        if LEFT in glb_pos_map[x]:
            assert(np.all(u.data[1, 0, :] == 10.0))
            assert(np.all(u.data[1, 1, :] == 14.0))
        else:
            assert(np.all(u.data[1, 2, :] == 10.0))
            assert(np.all(u.data[1, 3, :] == 8.0))

    @pytest.mark.parallel(mode=9)
    def test_nontrivial_operator(self):
        """
        Test MPI in a non-trivial scenario: ::

            * 9 processes logically organised in a 3x3 cartesian grid (as opposed to
              most tests in this module, which only use 2 or 4 processed);
            * star-like stencil expression;
            * non-trivial Higdon-like BCs;
            * simultaneous presence of TimeFunction(grid), Function(grid), and
              Function(dimensions)
        """
        size_x, size_y = 9, 9
        tkn = 2

        # Grid and Dimensions
        grid = Grid(shape=(size_x, size_y,))
        x, y = grid.dimensions
        t = grid.stepping_dim

        # SubDimensions to implement BCs
        xl, yl = [SubDimension.left('%sl' % d.name, d, tkn) for d in [x, y]]
        xi, yi = [SubDimension.middle('%si' % d.name, d, tkn, tkn) for d in [x, y]]
        xr, yr = [SubDimension.right('%sr' % d.name, d, tkn) for d in [x, y]]

        # Functions
        u = TimeFunction(name='f', grid=grid)
        m = Function(name='m', grid=grid)
        c = Function(name='c', grid=grid, dimensions=(x,), shape=(size_x,))

        # Data initialization
        u.data_with_halo[:] = 0.
        m.data_with_halo[:] = 1.
        c.data_with_halo[:] = 0.

        # Equations
        c_init = Eq(c, 1.)
        eqn = Eq(u[t+1, xi, yi], u[t, xi, yi] + m[xi, yi] + c[xi] + 1.)
        bc_left = Eq(u[t+1, xl, yi], u[t+1, xl+1, yi] + 1.)
        bc_right = Eq(u[t+1, xr, yi], u[t+1, xr-1, yi] + 1.)
        bc_top = Eq(u[t+1, xi, yl], u[t+1, xi, yl+1] + 1.)
        bc_bottom = Eq(u[t+1, xi, yr], u[t+1, xi, yr-1] + 1.)

        op = Operator([c_init, eqn, bc_left, bc_right, bc_top, bc_bottom])
        op.apply(time=0)

        # Expected (global view):
        # 0 0 5 5 5 5 5 0 0
        # 0 0 4 4 4 4 4 0 0
        # 5 4 3 3 3 3 3 4 5
        # 5 4 3 3 3 3 3 4 5
        # 5 4 3 3 3 3 3 4 5
        # 5 4 3 3 3 3 3 4 5
        # 0 0 4 4 4 4 4 0 0
        # 0 0 5 5 5 5 5 0 0

        assert np.all(u.data_ro_domain[0] == 0)  # The write occures at t=1

        glb_pos_map = u.grid.distributor.glb_pos_map
        # Check cornes
        if LEFT in glb_pos_map[x] and LEFT in glb_pos_map[y]:
            assert np.all(u.data_ro_domain[1] == [[0, 0, 5], [0, 0, 4], [5, 4, 3]])
        elif LEFT in glb_pos_map[x] and RIGHT in glb_pos_map[y]:
            assert np.all(u.data_ro_domain[1] == [[5, 0, 0], [4, 0, 0], [3, 4, 5]])
        elif RIGHT in glb_pos_map[x] and LEFT in glb_pos_map[y]:
            assert np.all(u.data_ro_domain[1] == [[5, 4, 3], [0, 0, 4], [0, 0, 5]])
        elif RIGHT in glb_pos_map[x] and RIGHT in glb_pos_map[y]:
            assert np.all(u.data_ro_domain[1] == [[3, 4, 5], [4, 0, 0], [5, 0, 0]])
        # Check sides
        if not glb_pos_map[x] and LEFT in glb_pos_map[y]:
            assert np.all(u.data_ro_domain[1] == [[5, 4, 3], [5, 4, 3], [5, 4, 3]])
        elif not glb_pos_map[x] and RIGHT in glb_pos_map[y]:
            assert np.all(u.data_ro_domain[1] == [[3, 4, 5], [3, 4, 5], [3, 4, 5]])
        elif LEFT in glb_pos_map[x] and not glb_pos_map[y]:
            assert np.all(u.data_ro_domain[1] == [[5, 5, 5], [4, 4, 4], [3, 3, 3]])
        elif RIGHT in glb_pos_map[x] and not glb_pos_map[y]:
            assert np.all(u.data_ro_domain[1] == [[3, 3, 3], [4, 4, 4], [5, 5, 5]])
        # Check center
        if not glb_pos_map[x] and not glb_pos_map[y]:
            assert np.all(u.data_ro_domain[1] == 3)

    @pytest.mark.parallel(mode=[(4, 'basic'), (4, 'overlap'), (4, 'full')])
    def test_coupled_eqs_mixed_dims(self):
        """
        Test an Operator that computes coupled equations over partly disjoint sets
        of Dimensions (e.g., one Eq over [x, y, z], the other Eq over [x, yi, zi]).
        """
        grid = Grid(shape=(4, 4))
        x, y = grid.dimensions
        xi, yi = grid.interior.dimensions
        t = grid.stepping_dim

        u = TimeFunction(name='u', grid=grid, space_order=2)
        v = TimeFunction(name='v', grid=grid, space_order=2)

        u.data_with_halo[:] = 1.

        eqns = [Eq(u[t+1, x, y], u[t, x-1, y] + u[t, x, y] + u[t, x+1, y] + v + 1),
                Eq(v[t+1, x, yi],
                   (v[t, x, yi] + u[t, x, yi-1] + u[t, x, yi] + u[t, x, yi+1] + 1))]

        # `u`'s stencil is
        #
        #   *
        # * C *
        #   *
        #
        # Where C is a generic point (x, y) and * are the accessed neighbours

        op = Operator(eqns)
        op.apply(time=0)

        assert np.all(u.data_ro_domain[1] == 4.)

        glb_pos_map = v.grid.distributor.glb_pos_map
        if LEFT in glb_pos_map[x] and LEFT in glb_pos_map[y]:
            assert np.all(v.data_ro_domain[1] == [[0, 4], [0, 4]])
        elif LEFT in glb_pos_map[x] and RIGHT in glb_pos_map[y]:
            assert np.all(v.data_ro_domain[1] == [[4, 0], [4, 0]])
        elif RIGHT in glb_pos_map[x] and LEFT in glb_pos_map[y]:
            assert np.all(v.data_ro_domain[1] == [[0, 4], [0, 4]])
        elif RIGHT in glb_pos_map[x] and RIGHT in glb_pos_map[y]:
            assert np.all(v.data_ro_domain[1] == [[4, 0], [4, 0]])

        # Same checks as above, but exploiting the user API
        assert np.all(v.data_ro_domain[1, :, 0] == 0.)
        assert np.all(v.data_ro_domain[1, :, 1] == 4.)
        assert np.all(v.data_ro_domain[1, :, 2] == 4.)
        assert np.all(v.data_ro_domain[1, :, 3] == 0.)

    @pytest.mark.parallel(mode=2)
    def test_haloupdate_same_timestep(self):
        """
        Test an Operator that computes coupled equations in which the second
        one requires a halo update right after the computation of the first one.
        """
        grid = Grid(shape=(8, 8))
        x, y = grid.dimensions
        t = grid.stepping_dim

        u = TimeFunction(name='u', grid=grid)
        u.data_with_halo[:] = 1.
        v = TimeFunction(name='v', grid=grid)
        v.data_with_halo[:] = 0.

        eqns = [Eq(u.forward, u + v + 1.),
                Eq(v.forward, u[t+1, x, y-1] + u[t+1, x, y] + u[t+1, x, y+1])]

        op = Operator(eqns)
        op.apply(time=0)

        assert np.all(v.data_ro_domain[-1, :, 1:-1] == 6.)

    @pytest.mark.parallel(mode=2)
    def test_haloupdate_same_timestep_v2(self):
        """
        Similar to test_haloupdate_same_timestep, but switching the expression that
        writes to subsequent time step. Also checks halo update call placement.
        MFE for issue #1483
        """
        grid = Grid(shape=(8, 8))
        x, y = grid.dimensions
        t = grid.stepping_dim

        u = TimeFunction(name='u', grid=grid)
        u.data_with_halo[:] = 1.
        v = TimeFunction(name='v', grid=grid)
        v.data_with_halo[:] = 0.

        eqns = [Eq(u, u + v + 1.),
                Eq(v.forward, u[t, x, y-1] + u[t, x, y] + u[t, x, y+1])]

        op = Operator(eqns)

        titer = op.body.body[-1].body[0]
        assert titer.dim is grid.time_dim
        assert titer.nodes[0].body[0].body[0].is_List
        assert len(titer.nodes[0].body[0].body[0].body[0].body) == 1
        assert titer.nodes[0].body[0].body[0].body[0].body[0].is_Call

        op.apply(time=0)

        assert np.all(v.data_ro_domain[-1, :, 1:-1] == 6.)

    @pytest.mark.parallel(mode=4)
    def test_haloupdate_multi_op(self):
        """
        Test that halo updates are carried out correctly when multiple operators
        are applied consecutively.
        """
        a = np.arange(64).reshape((8, 8))
        grid = Grid(shape=a.shape, extent=(8, 8))

        so = 3
        dims = grid.dimensions
        f = Function(name='f', grid=grid, space_order=so)
        f.data[:] = a

        fo = Function(name='fo', grid=grid, space_order=so)

        for d in dims:
            rhs = generic_derivative(f, d, so, 1)
            expr = Eq(fo, rhs)
            op = Operator(expr)
            op.apply()
            f.data[:, :] = fo.data[:, :]

        assert (np.isclose(norm(f), 17.24904, atol=1e-4, rtol=0))

    @pytest.mark.parallel(mode=1)
    def test_haloupdate_issue_1613(self):
        """
        Test the HaloScheme construction and generation when using u.dt2.

        This stems from issue #1613.
        """
        configuration['mpi'] = True

        grid = Grid(shape=(10, 10))
        t = grid.stepping_dim

        u = TimeFunction(name='u', grid=grid, space_order=4, time_order=2)

        eqns = [Eq(u.forward, u.dt2 + u.dx)]

        op = Operator(eqns)

        # The loc_indices must be along `t` (ie `t0`)
        calls = FindNodes(Call).visit(op)
        assert len(calls) == 1
        dims = [i for i in calls[0].arguments if isinstance(i, Dimension)]
        assert len(dims) == 1
        assert dims[0].is_Modulo
        assert dims[0].origin is t

    @pytest.mark.parallel(mode=[(4, 'basic'), (4, 'diag2'), (4, 'overlap2')])
    def test_cire(self):
        """
        Check correctness when the DSE extracts aliases and places them
        into offset-ed loop (nest). For example, the compiler may generate:

            for i = i_m - 1 to i_M + 1
              tmp[i] = f(a[i-1], a[i], a[i+1], ...)
            for i = i_m to i_M
              u[i] = g(tmp[i-1], tmp[i], ... a[i], ...)

        If the employed MPI scheme doesn't use comp/comm overlap (i.e., `basic`,
        `diag`), then it's not so different than most of the other tests seen in
        this module. However, with comp/comm overlap, which exploits the same loops
        to compute the boundary ("OWNED") regions, the situation is more delicate.
        """
        grid = Grid(shape=(8, 8))
        x, y = grid.dimensions
        t = grid.stepping_dim

        f = Function(name='f', grid=grid)
        f.data_with_halo[:] = 1.
        u = TimeFunction(name='u', grid=grid, space_order=3)
        u.data_with_halo[:] = 0.

        eqn = Eq(u.forward, _R(_R(u[t, x, y] + u[t, x+1, y+1])*3.*f +
                               _R(u[t, x+2, y+2] + u[t, x+3, y+3])*3.*f) + 1.)
        op0 = Operator(eqn, opt='noop')
        op1 = Operator(eqn, opt=('advanced', {'cire-mingain': 0,
                                              'cire-schedule': 1}))

        assert len([i for i in FindSymbols().visit(op1.body) if i.is_Array]) == 1

        op0(time_M=1)
        u0_norm = norm(u)

        u._data_with_inhalo[:] = 0.
        op1(time_M=1)
        u1_norm = norm(u)

        assert u0_norm == u1_norm

    @pytest.mark.parallel(mode=[(4, 'overlap2'), (4, 'diag2')])
    def test_cire_with_shifted_diagonal_halo_touch(self):
        """
        Like ``test_cire`` but now the diagonal halos required to compute
        the aliases are shifted due to the iteration space. Basically, this
        is checking that ``TimedAccess.touched_halo`` does the right thing
        using the information stored in ``.intervals``.
        """
        grid = Grid(shape=(8, 8))
        x, y = grid.dimensions
        t = grid.stepping_dim

        f = Function(name='f', grid=grid)
        f.data_with_halo[:] = 1.
        u = TimeFunction(name='u', grid=grid, space_order=3)
        u.data_with_halo[:] = 0.

        eqn = Eq(u.forward, _R(_R(u[t, x, y] + u[t, x+2, y])*3.*f +
                               _R(u[t, x+1, y+1] + u[t, x+3, y+1])*3.*f) + 1.)
        op0 = Operator(eqn, opt='noop')
        op1 = Operator(eqn, opt=('advanced', {'cire-mingain': 0,
                                              'cire-schedule': 1}))

        assert len([i for i in FindSymbols().visit(op1.body) if i.is_Array]) == 1

        op0(time_M=1)
        u0_norm = norm(u)

        u._data_with_inhalo[:] = 0.
        op1(time_M=1)
        u1_norm = norm(u)

        assert u0_norm == u1_norm

    @pytest.mark.parallel(mode=4)
    @pytest.mark.parametrize('opt_options', [
        {'cire-rotate': True},  # Issue #1490
        {'min-storage': True},  # Issue #1491
    ])
    def test_cire_options(self, opt_options):
        """
        MFEs for issues #1490 and #1491.
        """
        grid = Grid(shape=(128, 128, 128), dtype=np.float64)

        p = TimeFunction(name='p', grid=grid, time_order=2, space_order=8)
        p1 = TimeFunction(name='p', grid=grid, time_order=2, space_order=8)

        p.data[0, 40:80, 40:80, 40:80] = 0.12
        p1.data[0, 40:80, 40:80, 40:80] = 0.12

        eqn = Eq(p.forward, (p.dx).dx + (p.dy).dy + (p.dz).dz)

        op0 = Operator(eqn, opt='noop')
        op1 = Operator(eqn, opt=('advanced', opt_options))

        # Check generated code
        bns, _ = assert_blocking(op1, {'x0_blk0'})
        arrays = [i for i in FindSymbols().visit(bns['x0_blk0']) if i.is_Array]
        assert len(arrays) == 3
        assert 'haloupdate0' in op1._func_table
        # We expect exactly one halo exchange
        calls = FindNodes(MPICall).visit(op1)
        assert len(calls) == 1
        assert calls[0].name == 'haloupdate0'

        op0.apply(time_M=1)
        op1.apply(time_M=1, p=p1)

        # TODO: we will tighten the tolerance, or switch to single precision,
        # or both, once issue #1438 is fixed
        assert np.allclose(p.data, p1.data, rtol=10e-11)

    @pytest.mark.parallel(mode=[(4, 'full')])
    def test_staggering(self):
        """
        Test MPI in presence of staggered grids.

        The equations are semantically meaningless, but they are designed to
        generate the kind of loop nest structure which is typical of *-elastic
        problems (e.g., visco-elastic).
        """
        grid = Grid(shape=(8, 8))
        x, y = grid.dimensions

        so = 2
        ux = TimeFunction(name='ux', grid=grid, staggered=x, space_order=so)
        uxx = TimeFunction(name='uxx', grid=grid, staggered=NODE, space_order=so)
        uxy = TimeFunction(name='uxy', grid=grid, staggered=(x, y), space_order=so)

        eqns = [Eq(ux.forward, ux + 0.2*uxx.dx + uxy.dy + 0.5),
                Eq(uxx.forward, uxx + ux.forward.dx + ux.forward.dy + 1.),
                Eq(uxy.forward, 40.*uxy + ux.forward.dx + ux.forward.dy + 3.)]

        op = Operator(eqns)

        op(time_M=2)

        # Expected norms computed "manually" from sequential runs
        assert np.isclose(norm(ux), 6253.4349, rtol=1.e-4)
        assert np.isclose(norm(uxx), 80001.0304, rtol=1.e-4)
        assert np.isclose(norm(uxy), 61427.853, rtol=1.e-4)

    @pytest.mark.parallel(mode=2)
    def test_op_new_dist(self):
        """
        Test that an operator made with one distributor produces correct results
        when executed with a different distributor.
        """
        grid = Grid(shape=(10, 10), comm=MPI.COMM_SELF)
        grid2 = Grid(shape=(10, 10), comm=MPI.COMM_WORLD)

        u = TimeFunction(name='u', grid=grid, space_order=2)
        u2 = TimeFunction(name='u2', grid=grid2, space_order=2)

        x, y = np.ix_(np.linspace(-1, 1, grid.shape[0]),
                      np.linspace(-1, 1, grid.shape[1]))
        dx = x - 0.5
        dy = y
        u.data[0, :, :] = 1.0 * ((dx*dx + dy*dy) < 0.125)
        u2.data[0, :, :] = 1.0 * ((dx*dx + dy*dy) < 0.125)

        # Create some operator that requires MPI communication
        eqn = Eq(u.forward, u + 0.000001 * u.laplace)
        op = Operator(eqn)

        op.apply(u=u, time_M=10)
        op.apply(u=u2, time_M=10)

        assert abs(norm(u) - norm(u2)) < 1.e-3

    @pytest.mark.parallel(mode=[(4, 'full')])
    def test_misc_subdims(self):
        """
        Test MPI full mode with an Operator having:

            * A middle SubDimension in which at least one of the extremes has
              thickness 0;
            * A left SubDimension.

        Thus, only one of the two distributed Dimensions (x and y) induces
        a halo exchange

        Derived from issue https://github.com/devitocodes/devito/issues/1121
        """
        grid = Grid(shape=(4, 4))
        x, y = grid.dimensions
        t = grid.stepping_dim

        u = TimeFunction(name='u', grid=grid)
        u.data_with_halo[:] = 1.

        xi = SubDimension.middle(name='xi', parent=x, thickness_left=0, thickness_right=1)
        yl = SubDimension.left(name='yl', parent=y, thickness=1)

        # A 5 point stencil expression
        eqn = Eq(u[t+1, xi, yl], (u[t, xi, yl] + u[t, xi-1, yl] + u[t, xi+1, yl] +
                                  u[t, xi, yl-1] + u[t, xi, yl+1]))

        op = Operator(eqn)

        # Halo exchanges metadata check-up
        msgs = [i for i in op.parameters if i.name.startswith('msg')]
        assert len(msgs) == 1
        msg = msgs.pop()
        assert len(msg.halos) == 2

        op(time_M=0)

        # Also try running it
        assert np.all(u.data[1, :-1, :1] == 5.)
        assert np.all(u.data[1, -1:] == 1.)
        assert np.all(u.data[1, :, 1:] == 1.)

    @pytest.mark.parallel(mode=[(4, 'basic'), (4, 'full')])
    def test_misc_subdims_3D(self):
        """
        Test `SubDims` in 3D (so that spatial blocking is introduced).

        Derived from issue https://github.com/devitocodes/devito/issues/1309
        """
        grid = Grid(shape=(12, 12, 12))
        x, y, z = grid.dimensions
        t = grid.stepping_dim

        u = TimeFunction(name='u', grid=grid)
        u.data_with_halo[:] = 1.

        xi = SubDimension.middle(name='xi', parent=x, thickness_left=2, thickness_right=2)
        yi = SubDimension.middle(name='yi', parent=y, thickness_left=2, thickness_right=2)
        zi = SubDimension.middle(name='zi', parent=z, thickness_left=2, thickness_right=2)

        # A 7 point stencil expression
        eqn = Eq(u[t+1, xi, yi, zi], (u[t, xi, yi, zi]
                                      + u[t, xi-1, yi, zi] + u[t, xi+1, yi, zi]
                                      + u[t, xi, yi-1, zi] + u[t, xi, yi+1, zi]
                                      + u[t, xi, yi, zi-1] + u[t, xi, yi, zi+1]))

        op = Operator(eqn)

        op(time_M=0)

        # Also try running it
        assert np.all(u.data[1, 2:-2, 2:-2, 2:-2] == 7.)
        assert np.all(u.data[1, 0:2, :, :] == 1.)
        assert np.all(u.data[1, -2:, :, :] == 1.)
        assert np.all(u.data[1, :, 0:2, :] == 1.)
        assert np.all(u.data[1, :, -2:, :] == 1.)
        assert np.all(u.data[1, :, :, 0:2] == 1.)
        assert np.all(u.data[1, :, :, -2:] == 1.)

    @pytest.mark.parallel(mode=[(4, 'full')])
    def test_custom_subdomain(self):
        """
        This test uses a custom SubDomain such that we end up with two loop
        nests with a data dependence across them inducing two halo exchanges,
        one for each loop nests. A crucial aspect of this test is that the data
        dependence is across a Dimension (xl) that does *not* require a halo
        exchange (xl is a local SubDimension). Unlike more typical cases of
        when a dependence occurs along time, here the dependence distance goes
        to infinity (there are indeed two consecutive separate loop nests), so
        a halo exchange *is* required even though the halo Dimension (y) is not
        the one inducing the dependence.
        """

        class mydomain(SubDomain):
            name = 'd1'

            def define(self, dimensions):
                x, y = dimensions
                return {x: ('left', 2), y: y}

        mydomain = mydomain()

        grid = Grid(shape=(8, 8), subdomains=mydomain)

        x, y = grid.dimensions
        t = grid.stepping_dim

        u = TimeFunction(name="u", grid=grid)
        v = TimeFunction(name="v", grid=grid)

        u.data[:] = 0.6
        v.data[:] = 0.4

        eqns = [Eq(u.forward, u[t, x, y-1] + 1, subdomain=grid.subdomains['d1']),
                Eq(v.forward, u[t+1, x+1, y+1] + 1, subdomain=grid.subdomains['d1'])]

        op = Operator(eqns, subs=grid.spacing_map)

        # We expect 2 halo-exchange sets of calls, for a total of 8 calls
        calls = FindNodes(Call).visit(op)
        assert len(calls) == 8

        # Compilation + run
        op(time_M=4)

        # Check numerical values
        assert np.isclose(norm(u), 23.70654, atol=1e-5, rtol=0)
        assert np.isclose(norm(v), 21.14994, atol=1e-5, rtol=0)

    @pytest.mark.parallel(mode=2)
    def test_overriding_from_different_grid(self):
        """
        MFE for issue #1629.
        """
        grid = Grid(shape=(10, 10))
        x, y = grid.dimensions
        xi = SubDimension.middle(name='xi', parent=x, thickness_left=3, thickness_right=3)
        yi = SubDimension.middle(name='yi', parent=y, thickness_left=3, thickness_right=3)
        u = TimeFunction(name='u', grid=grid, space_order=2, time_order=0)

        eqn = Eq(u.forward, u + 1).subs({x: xi, y: yi})
        op = Operator(eqn)

        grid2 = Grid(shape=(10, 10), dimensions=(x, y))
        u2 = TimeFunction(name='u', grid=grid2, space_order=2, time_order=0)

        op.apply(time_M=0, u=u2)
        assert np.all(u2.data[0, 3:-3, 3:-3] == 1.)

        grid3 = Grid(shape=(10, 10))
        u3 = TimeFunction(name='u', grid=grid3, space_order=2, time_order=0)

        op.apply(time_M=0, u=u3)
        assert np.all(u3.data[0, 3:-3, 3:-3] == 1.)

    @pytest.mark.parallel(mode=4)
    def test_fission_due_to_antidep(self):
        grid = Grid(shape=(16, 16, 64), dtype=np.float64)

        u = TimeFunction(name='u', grid=grid, space_order=4)
        u1 = TimeFunction(name='u1', grid=grid, space_order=4)
        v = TimeFunction(name='v', grid=grid, space_order=4)
        v1 = TimeFunction(name='v1', grid=grid, space_order=4)

        eqns = [Eq(u.forward, v.laplace),
                Eq(v.forward, u.forward.dz2)]

        op1 = Operator(eqns, opt=('advanced', {'openmp': True}))

        # First, check the generated code
        assert_structure(op1, ['t',
                               't,x0_blk0,y0_blk0,x,y,z',
                               't,x0_blk0,y0_blk0,x,y,z'],
                         't,x0_blk0,y0_blk0,x,y,z,z')

        def init(f, v=1):
            f.data[:] = np.indices(grid.shape).sum(axis=0) % (.004*v) + .01

        init(u1)
        init(v1, 2)
        op1(u=u1, v=v1, time_M=5, h_z=20.)

        assert np.isclose(norm(u1), 12445251.87, rtol=1e-7)
        assert np.isclose(norm(v1), 147063.38, rtol=1e-7)


def gen_serial_norms(shape, so):
    """
    Computes the norms of the outputs in serial mode to compare with
    """
    day = np.datetime64('today')
    try:
        l = np.load("norms%s.npy" % len(shape), allow_pickle=True)
        assert l[-1] == day
    except:
        tn = 500.  # Final time
        nrec = 130  # Number of receivers

        # Create solver from preset
        solver = acoustic_setup(shape=shape, spacing=[15. for _ in shape],
                                tn=tn, space_order=so, nrec=nrec,
                                preset='layers-isotropic', dtype=np.float64)
        # Run forward operator
        rec, u, _ = solver.forward()
        Eu = norm(u)
        Erec = norm(rec)

        # Run adjoint operator
        srca, v, _ = solver.adjoint(rec=rec)
        Ev = norm(v)
        Esrca = norm(srca)

        np.save("norms%s.npy" % len(shape), (Eu, Erec, Ev, Esrca, day), allow_pickle=True)


class TestIsotropicAcoustic(object):

    """
    Test the isotropic acoustic wave equation with MPI.
    """
    _shapes = {1: (60,), 2: (60, 70), 3: (60, 70, 80)}
    _so = {1: 12, 2: 8, 3: 4}
    gen_serial_norms((60,), 12)
    gen_serial_norms((60, 70), 8)
    gen_serial_norms((60, 70, 80), 4)

    @cached_property
    def norms(self):
        return {1: np.load("norms1.npy", allow_pickle=True)[:-1],
                2: np.load("norms2.npy", allow_pickle=True)[:-1],
                3: np.load("norms3.npy", allow_pickle=True)[:-1]}

    @pytest.mark.parametrize('shape,kernel,space_order,save', [
        ((60, ), 'OT2', 4, False),
        ((60, 70), 'OT2', 8, False),
    ])
    @pytest.mark.parallel(mode=1)
    def test_adjoint_codegen(self, shape, kernel, space_order, save):
        solver = acoustic_setup(shape=shape, spacing=[15. for _ in shape], kernel=kernel,
                                tn=500, space_order=space_order, nrec=130,
                                preset='layers-isotropic', dtype=np.float64)
        op_fwd = solver.op_fwd(save=save)
        fwd_calls = FindNodes(Call).visit(op_fwd)

        op_adj = solver.op_adj()
        adj_calls = FindNodes(Call).visit(op_adj)

        assert len(fwd_calls) == 1
        assert len(adj_calls) == 1

    def run_adjoint_F(self, nd):
        """
        Unlike `test_adjoint_F` in test_adjoint.py, here we explicitly check the norms
        of all Operator-evaluated Functions. The numbers we check against are derived
        "manually" from sequential runs of test_adjoint::test_adjoint_F
        """
        Eu, Erec, Ev, Esrca = self.norms[nd]
        shape = self._shapes[nd]
        so = self._so[nd]
        tn = 500.  # Final time
        nrec = 130  # Number of receivers

        # Create solver from preset
        solver = acoustic_setup(shape=shape, spacing=[15. for _ in shape],
                                tn=tn, space_order=so, nrec=nrec,
                                preset='layers-isotropic', dtype=np.float64)
        # Run forward operator
        rec, u, _ = solver.forward()

        assert np.isclose(norm(u) / Eu, 1.0)
        assert np.isclose(norm(rec) / Erec, 1.0)

        # Run adjoint operator
        srca, v, _ = solver.adjoint(rec=rec)

        assert np.isclose(norm(v) / Ev, 1.0)
        assert np.isclose(norm(srca) / Esrca, 1.0)

        # Adjoint test: Verify <Ax,y> matches  <x, A^Ty> closely
        term1 = inner(srca, solver.geometry.src)
        term2 = norm(rec)**2
        assert np.isclose((term1 - term2)/term1, 0., rtol=1.e-10)

    @pytest.mark.parametrize('nd', [1, 2, 3])
    @pytest.mark.parallel(mode=[(4, 'basic'), (4, 'diag'), (4, 'overlap'),
                                (4, 'overlap2'), (4, 'full')])
    def test_adjoint_F(self, nd):
        self.run_adjoint_F(nd)

    @pytest.mark.parallel(mode=[(8, 'diag2'), (8, 'full')])
    @switchconfig(openmp=False)
    def test_adjoint_F_no_omp(self):
        """
        ``run_adjoint_F`` with OpenMP disabled. By disabling OpenMP, we can
        practically scale up to higher process counts.
        """
        self.run_adjoint_F(3)


if __name__ == "__main__":
<<<<<<< HEAD
    configuration['mpi'] = 'overlap'
    # TestDecomposition().test_reshape_left_right()
    TestOperatorSimple().test_trivial_eq_2d()
    # TestFunction().test_halo_exchange_bilateral()
    # TestSparseFunction().test_scatter_gather()
    # TestOperatorAdvanced().test_fission_due_to_antidep()
    # TestIsotropicAcoustic().test_adjoint_F_no_omp()
=======
    # configuration['mpi'] = 'overlap'
    # TestDecomposition().test_reshape_left_right()
    # TestOperatorSimple().test_trivial_eq_2d()
    # TestFunction().test_halo_exchange_bilateral()
    # TestSparseFunction().test_sparse_coords()
    # TestSparseFunction().test_precomputed_sparse(2)
    # TestOperatorAdvanced().test_fission_due_to_antidep()
    TestOperatorAdvanced().test_injection_wodup_wtime()
    # TestIsotropicAcoustic().test_adjoint_F(1)
>>>>>>> 40d9fbc4
<|MERGE_RESOLUTION|>--- conflicted
+++ resolved
@@ -221,10 +221,7 @@
         (256, ('*', '*', 2), (16, 8, 2)),
         (256, ('*', 32, 2), (4, 32, 2)),
     ])
-<<<<<<< HEAD
-=======
     @pytest.mark.parallel(mode=[2])
->>>>>>> 40d9fbc4
     def test_custom_topology_v2(self, comm_size, topology, dist_topology):
         dummy_comm = Bunch(size=comm_size)
         custom_topology = CustomTopology(topology, dummy_comm)
@@ -2557,15 +2554,6 @@
 
 
 if __name__ == "__main__":
-<<<<<<< HEAD
-    configuration['mpi'] = 'overlap'
-    # TestDecomposition().test_reshape_left_right()
-    TestOperatorSimple().test_trivial_eq_2d()
-    # TestFunction().test_halo_exchange_bilateral()
-    # TestSparseFunction().test_scatter_gather()
-    # TestOperatorAdvanced().test_fission_due_to_antidep()
-    # TestIsotropicAcoustic().test_adjoint_F_no_omp()
-=======
     # configuration['mpi'] = 'overlap'
     # TestDecomposition().test_reshape_left_right()
     # TestOperatorSimple().test_trivial_eq_2d()
@@ -2574,5 +2562,4 @@
     # TestSparseFunction().test_precomputed_sparse(2)
     # TestOperatorAdvanced().test_fission_due_to_antidep()
     TestOperatorAdvanced().test_injection_wodup_wtime()
-    # TestIsotropicAcoustic().test_adjoint_F(1)
->>>>>>> 40d9fbc4
+    # TestIsotropicAcoustic().test_adjoint_F(1)