--- conflicted
+++ resolved
@@ -9,13 +9,9 @@
                     switchconfig)
 from devito.ir.iet import (
     Call, Callable, Conditional, Definition, DeviceCall, DummyExpr, Iteration, List,
-<<<<<<< HEAD
-    KernelLaunch, Lambda, ElementalFunction, CGen, FindSymbols, filter_iterations,
-    make_efunc, retrieve_iteration_tree, Transformer, Callback, FindNodes
-=======
     KernelLaunch, Dereference, Lambda, ElementalFunction, CGen, FindSymbols,
-    filter_iterations, make_efunc, retrieve_iteration_tree, Transformer
->>>>>>> 288df4e2
+    filter_iterations, make_efunc, retrieve_iteration_tree, Transformer,
+    Callback, FindNodes
 )
 from devito.ir import SymbolRegistry
 from devito.passes.iet.engine import Graph
@@ -23,11 +19,8 @@
 from devito.symbolics import (Byref, FieldFromComposite, InlineIf, Macro, Class,
                               FLOAT)
 from devito.tools import CustomDtype, as_tuple, dtype_to_ctype
-<<<<<<< HEAD
-from devito.types import CustomDimension, Array, LocalObject, Symbol, Constant
-=======
-from devito.types import CustomDimension, Array, LocalObject, Symbol, Pointer
->>>>>>> 288df4e2
+from devito.types import (CustomDimension, Array, LocalObject, Symbol, Constant,
+                          Pointer)
 
 
 @pytest.fixture
